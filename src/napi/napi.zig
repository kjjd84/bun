--- conflicted
+++ resolved
@@ -81,17 +81,10 @@
 pub const napi_ref = *Ref;
 
 pub const NapiHandleScope = opaque {
-<<<<<<< HEAD
     pub extern fn NapiHandleScope__open(env: *NapiEnv, escapable: bool) ?*NapiHandleScope;
     pub extern fn NapiHandleScope__close(env: *NapiEnv, current: ?*NapiHandleScope) void;
     extern fn NapiHandleScope__append(env: *NapiEnv, value: JSC.JSValueReprInt) void;
     extern fn NapiHandleScope__escape(handleScope: *NapiHandleScope, value: JSC.JSValueReprInt) bool;
-=======
-    pub extern fn NapiHandleScope__open(globalObject: *JSC.JSGlobalObject, escapable: bool) ?*NapiHandleScope;
-    pub extern fn NapiHandleScope__close(globalObject: *JSC.JSGlobalObject, current: ?*NapiHandleScope) void;
-    extern fn NapiHandleScope__append(globalObject: *JSC.JSGlobalObject, value: JSValue) void;
-    extern fn NapiHandleScope__escape(handleScope: *NapiHandleScope, value: JSValue) bool;
->>>>>>> d5a118e2
 
     /// Create a new handle scope in the given environment, or return null if creating one now is
     /// unsafe (i.e. inside a finalizer)
@@ -108,20 +101,15 @@
     /// Place a value in the handle scope. Must be done while returning any JS value into NAPI
     /// callbacks, as the value must remain alive as long as the handle scope is active, even if the
     /// native module doesn't keep it visible on the stack.
-<<<<<<< HEAD
     pub fn append(env: *NapiEnv, value: JSC.JSValue) void {
         NapiHandleScope__append(env, @intFromEnum(value));
-=======
-    pub fn append(env: napi_env, value: JSC.JSValue) void {
-        NapiHandleScope__append(env, value);
->>>>>>> d5a118e2
     }
 
     /// Move a value from the current handle scope (which must be escapable) to the reserved escape
     /// slot in the parent handle scope, allowing that value to outlive the current handle scope.
     /// Returns an error if escape() has already been called on this handle scope.
     pub fn escape(self: *NapiHandleScope, value: JSC.JSValue) error{EscapeCalledTwice}!void {
-        if (!NapiHandleScope__escape(self, value)) {
+        if (!NapiHandleScope__escape(self, @intFromEnum(value))) {
             return error.EscapeCalledTwice;
         }
     }
@@ -1196,7 +1184,7 @@
 };
 pub const struct_napi_async_cleanup_hook_handle__ = opaque {};
 pub const napi_async_cleanup_hook_handle = ?*struct_napi_async_cleanup_hook_handle__;
-pub const napi_async_cleanup_hook = *const fn (napi_async_cleanup_hook_handle, ?*anyopaque) callconv(.C) void;
+pub const napi_async_cleanup_hook = ?*const fn (napi_async_cleanup_hook_handle, ?*anyopaque) callconv(.C) void;
 
 pub const napi_addon_register_func = *const fn (napi_env, napi_value) callconv(.C) napi_value;
 pub const struct_napi_module = extern struct {
@@ -1399,6 +1387,11 @@
     return env.ok();
 }
 pub extern fn napi_fatal_exception(env: napi_env, err: napi_value) napi_status;
+pub extern fn napi_add_async_cleanup_hook(env: napi_env, function: napi_async_cleanup_hook, data: ?*anyopaque, handle_out: ?*napi_async_cleanup_hook_handle) napi_status;
+pub extern fn napi_add_env_cleanup_hook(env: napi_env, function: ?*const fn (?*anyopaque) void, data: ?*anyopaque) napi_status;
+pub extern fn napi_create_typedarray(env: napi_env, napi_typedarray_type, length: usize, arraybuffer: napi_value, byte_offset: usize, result: ?*napi_value) napi_status;
+pub extern fn napi_remove_async_cleanup_hook(handle: napi_async_cleanup_hook_handle) napi_status;
+pub extern fn napi_remove_env_cleanup_hook(env: napi_env, function: ?*const fn (?*anyopaque) void, data: ?*anyopaque) napi_status;
 
 extern fn napi_internal_cleanup_env_cpp(env: napi_env) callconv(.C) void;
 extern fn napi_internal_check_gc(env: napi_env) callconv(.C) void;
@@ -1978,7 +1971,6 @@
     napi_get_null,
     napi_get_prototype,
     napi_get_reference_value,
-    napi_get_reference_value_internal,
     napi_get_threadsafe_function_context,
     napi_get_typedarray_info,
     napi_get_undefined,
