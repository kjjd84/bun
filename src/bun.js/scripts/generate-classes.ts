--- conflicted
+++ resolved
@@ -936,12 +936,6 @@
           return &m_owner.get();
       }
       `;
-<<<<<<< HEAD
-    weakInit = `
-    m_weakThis = JSC::Weak<${name}>(this, getOwner());
-`;
-=======
->>>>>>> ae3fcb5b
   }
 
   return `
@@ -1102,13 +1096,8 @@
   if (hasPendingActivity) {
     output += `
     extern "C" bool ${symbolName(typeName, "hasPendingActivity")}(void* ptr);
-<<<<<<< HEAD
-    bool ${name}::internalHasPendingActivity() {
-        return ${symbolName(typeName, "hasPendingActivity")}(m_ctx);
-=======
     bool ${name}::hasPendingActivity(void* ctx) {
         return ${symbolName(typeName, "hasPendingActivity")}(ctx);
->>>>>>> ae3fcb5b
     }
 `;
   }
