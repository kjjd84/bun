--- conflicted
+++ resolved
@@ -20,8 +20,8 @@
 
 #else
 namespace WTF {
-    class StringImpl;
-    class String;
+class StringImpl;
+class String;
 }
 
 typedef union BunStringImpl {
@@ -350,9 +350,6 @@
 
 using ScriptArguments = Inspector::ScriptArguments;
 
-#endif
-<<<<<<< HEAD
-
 ALWAYS_INLINE void BunString::ref()
 {
     if (this->tag == BunStringTag::WTFStringImpl) {
@@ -365,6 +362,6 @@
         this->impl.wtf->deref();
     }
 }
-=======
-#endif
->>>>>>> 52d47c24
+
+#endif // __cplusplus
+#endif // HEADERS_HANDWRITTEN