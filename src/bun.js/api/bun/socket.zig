const default_allocator = bun.default_allocator;
const bun = @import("root").bun;
const Environment = bun.Environment;

const Global = bun.Global;
const strings = bun.strings;
const string = bun.string;
const Output = bun.Output;
const MutableString = bun.MutableString;
const std = @import("std");
const Allocator = std.mem.Allocator;
const JSC = bun.JSC;
const JSValue = JSC.JSValue;
const JSGlobalObject = JSC.JSGlobalObject;
const Which = @import("../../../which.zig");
const uws = bun.uws;
const ZigString = JSC.ZigString;
const BoringSSL = bun.BoringSSL;
const X509 = @import("./x509.zig");
const Async = bun.Async;
const uv = bun.windows.libuv;
const H2FrameParser = @import("./h2_frame_parser.zig").H2FrameParser;
const NodePath = @import("../../node/path.zig");
noinline fn getSSLException(globalThis: *JSC.JSGlobalObject, defaultMessage: []const u8) JSValue {
    var zig_str: ZigString = ZigString.init("");
    var output_buf: [4096]u8 = undefined;

    output_buf[0] = 0;
    var written: usize = 0;
    var ssl_error = BoringSSL.ERR_get_error();
    while (ssl_error != 0 and written < output_buf.len) : (ssl_error = BoringSSL.ERR_get_error()) {
        if (written > 0) {
            output_buf[written] = '\n';
            written += 1;
        }

        if (BoringSSL.ERR_reason_error_string(
            ssl_error,
        )) |reason_ptr| {
            const reason = std.mem.span(reason_ptr);
            if (reason.len == 0) {
                break;
            }
            @memcpy(output_buf[written..][0..reason.len], reason);
            written += reason.len;
        }

        if (BoringSSL.ERR_func_error_string(
            ssl_error,
        )) |reason_ptr| {
            const reason = std.mem.span(reason_ptr);
            if (reason.len > 0) {
                output_buf[written..][0.." via ".len].* = " via ".*;
                written += " via ".len;
                @memcpy(output_buf[written..][0..reason.len], reason);
                written += reason.len;
            }
        }

        if (BoringSSL.ERR_lib_error_string(
            ssl_error,
        )) |reason_ptr| {
            const reason = std.mem.span(reason_ptr);
            if (reason.len > 0) {
                output_buf[written..][0] = ' ';
                written += 1;
                @memcpy(output_buf[written..][0..reason.len], reason);
                written += reason.len;
            }
        }
    }

    if (written > 0) {
        const message = output_buf[0..written];
        zig_str = ZigString.init(std.fmt.allocPrint(bun.default_allocator, "OpenSSL {s}", .{message}) catch bun.outOfMemory());
        var encoded_str = zig_str.withEncoding();
        encoded_str.mark();

        // We shouldn't *need* to do this but it's not entirely clear.
        BoringSSL.ERR_clear_error();
    }

    if (zig_str.len == 0) {
        zig_str = ZigString.init(defaultMessage);
    }

    // store the exception in here
    // toErrorInstance clones the string
    const exception = zig_str.toErrorInstance(globalThis);

    // reference it in stack memory
    exception.ensureStillAlive();

    return exception;
}

/// we always allow and check the SSL certificate after the handshake or renegotiation
fn alwaysAllowSSLVerifyCallback(_: c_int, _: ?*BoringSSL.X509_STORE_CTX) callconv(.C) c_int {
    return 1;
}

fn normalizeHost(input: anytype) @TypeOf(input) {
    return input;
}
const BinaryType = JSC.BinaryType;

const WrappedType = enum {
    none,
    tls,
    tcp,
};
const Handlers = struct {
    onOpen: JSC.JSValue = .zero,
    onClose: JSC.JSValue = .zero,
    onData: JSC.JSValue = .zero,
    onWritable: JSC.JSValue = .zero,
    onTimeout: JSC.JSValue = .zero,
    onConnectError: JSC.JSValue = .zero,
    onEnd: JSC.JSValue = .zero,
    onError: JSC.JSValue = .zero,
    onHandshake: JSC.JSValue = .zero,

    binary_type: BinaryType = .Buffer,

    vm: *JSC.VirtualMachine,
    globalObject: *JSC.JSGlobalObject,
    active_connections: u32 = 0,
    is_server: bool = false,
    promise: JSC.Strong = .{},

    protection_count: bun.DebugOnly(u32) = bun.DebugOnlyDefault(0),

    pub fn markActive(this: *Handlers) void {
        Listener.log("markActive", .{});

        this.active_connections += 1;
    }

    pub const Scope = struct {
        handlers: *Handlers,

        pub fn exit(this: *Scope) void {
            var vm = this.handlers.vm;
            defer vm.eventLoop().exit();
            this.handlers.markInactive();
        }
    };

    pub fn enter(this: *Handlers) Scope {
        this.markActive();
        this.vm.eventLoop().enter();
        return .{
            .handlers = this,
        };
    }

    // corker: Corker = .{},

    pub fn resolvePromise(this: *Handlers, value: JSValue) void {
        const vm = this.vm;
        if (vm.isShuttingDown()) {
            return;
        }

        const promise = this.promise.trySwap() orelse return;
        const anyPromise = promise.asAnyPromise() orelse return;
        anyPromise.resolve(this.globalObject, value);
    }

    pub fn rejectPromise(this: *Handlers, value: JSValue) bool {
        const vm = this.vm;
        if (vm.isShuttingDown()) {
            return true;
        }

        const promise = this.promise.trySwap() orelse return false;
        const anyPromise = promise.asAnyPromise() orelse return false;
        anyPromise.reject(this.globalObject, value);
        return true;
    }

    pub fn markInactive(this: *Handlers) void {
        Listener.log("markInactive", .{});
        this.active_connections -= 1;
        if (this.active_connections == 0) {
            if (this.is_server) {
                var listen_socket: *Listener = @fieldParentPtr("handlers", this);
                // allow it to be GC'd once the last connection is closed and it's not listening anymore
                if (listen_socket.listener == .none) {
                    listen_socket.strong_self.clear();
                }
            } else {
                this.unprotect();
                bun.default_allocator.destroy(this);
            }
        }
    }

    pub fn callErrorHandler(this: *Handlers, thisValue: JSValue, err: []const JSValue) bool {
        const vm = this.vm;
        if (vm.isShuttingDown()) {
            return false;
        }

        const globalObject = this.globalObject;
        const onError = this.onError;

        if (onError == .zero) {
            if (err.len > 0)
                _ = vm.uncaughtException(globalObject, err[0], false);

            return false;
        }

        _ = onError.call(globalObject, thisValue, err) catch |e|
            globalObject.reportActiveExceptionAsUnhandled(e);

        return true;
    }

    pub fn fromJS(globalObject: *JSC.JSGlobalObject, opts: JSC.JSValue) bun.JSError!Handlers {
        var handlers = Handlers{
            .vm = globalObject.bunVM(),
            .globalObject = globalObject,
        };

        if (opts.isEmptyOrUndefinedOrNull() or opts.isBoolean() or !opts.isObject()) {
            return globalObject.throwInvalidArguments("Expected \"socket\" to be an object", .{});
        }

        const pairs = .{
            .{ "onData", "data" },
            .{ "onWritable", "drain" },
            .{ "onOpen", "open" },
            .{ "onClose", "close" },
            .{ "onTimeout", "timeout" },
            .{ "onConnectError", "connectError" },
            .{ "onEnd", "end" },
            .{ "onError", "error" },
            .{ "onHandshake", "handshake" },
        };
        inline for (pairs) |pair| {
            if (try opts.getTruthyComptime(globalObject, pair.@"1")) |callback_value| {
                if (!callback_value.isCell() or !callback_value.isCallable(globalObject.vm())) {
                    return globalObject.throwInvalidArguments("Expected \"{s}\" callback to be a function", .{pair[1]});
                }

                @field(handlers, pair.@"0") = callback_value;
            }
        }

        if (handlers.onData == .zero and handlers.onWritable == .zero) {
            return globalObject.throwInvalidArguments("Expected at least \"data\" or \"drain\" callback", .{});
        }

        if (try opts.getTruthy(globalObject, "binaryType")) |binary_type_value| {
            if (!binary_type_value.isString()) {
                return globalObject.throwInvalidArguments("Expected \"binaryType\" to be a string", .{});
            }

            handlers.binary_type = try BinaryType.fromJSValue(globalObject, binary_type_value) orelse {
                return globalObject.throwInvalidArguments("Expected 'binaryType' to be 'ArrayBuffer', 'Uint8Array', or 'Buffer'", .{});
            };
        }

        return handlers;
    }

    pub fn unprotect(this: *Handlers) void {
        if (this.vm.isShuttingDown()) {
            return;
        }

        if (comptime Environment.allow_assert) {
            bun.assert(this.protection_count > 0);
            this.protection_count -= 1;
        }
        this.onOpen.unprotect();
        this.onClose.unprotect();
        this.onData.unprotect();
        this.onWritable.unprotect();
        this.onTimeout.unprotect();
        this.onConnectError.unprotect();
        this.onEnd.unprotect();
        this.onError.unprotect();
        this.onHandshake.unprotect();
    }

    pub fn protect(this: *Handlers) void {
        if (comptime Environment.allow_assert) {
            this.protection_count += 1;
        }
        this.onOpen.protect();
        this.onClose.protect();
        this.onData.protect();
        this.onWritable.protect();
        this.onTimeout.protect();
        this.onConnectError.protect();
        this.onEnd.protect();
        this.onError.protect();
        this.onHandshake.protect();
    }
};

pub const SocketConfig = struct {
    hostname_or_unix: JSC.ZigString.Slice,
    port: ?u16 = null,
    ssl: ?JSC.API.ServerConfig.SSLConfig = null,
    handlers: Handlers,
    default_data: JSC.JSValue = .zero,
    exclusive: bool = false,
    allowHalfOpen: bool = false,
    reusePort: bool = false,
    ipv6Only: bool = false,

    pub fn fromJS(vm: *JSC.VirtualMachine, opts: JSC.JSValue, globalObject: *JSC.JSGlobalObject) bun.JSError!SocketConfig {
        var hostname_or_unix: JSC.ZigString.Slice = JSC.ZigString.Slice.empty;
        errdefer hostname_or_unix.deinit();
        var port: ?u16 = null;
        var exclusive = false;
        var allowHalfOpen = false;
        var reusePort = false;
        var ipv6Only = false;

        var ssl: ?JSC.API.ServerConfig.SSLConfig = null;
        var default_data = JSValue.zero;

        if (try opts.getTruthy(globalObject, "tls")) |tls| {
            if (tls.isBoolean()) {
                if (tls.toBoolean()) {
                    ssl = JSC.API.ServerConfig.SSLConfig.zero;
                }
            } else {
                if (try JSC.API.ServerConfig.SSLConfig.fromJS(vm, globalObject, tls)) |ssl_config| {
                    ssl = ssl_config;
                }
            }
        }

        errdefer {
            if (ssl != null) {
                ssl.?.deinit();
            }
        }

        hostname_or_unix: {
            if (try opts.getTruthy(globalObject, "fd")) |fd_| {
                if (fd_.isNumber()) {
                    break :hostname_or_unix;
                }
            }

            if (try opts.getStringish(globalObject, "unix")) |unix_socket| {
                defer unix_socket.deref();

                hostname_or_unix = try unix_socket.toUTF8WithoutRef(bun.default_allocator).cloneIfNeeded(bun.default_allocator);

                if (strings.hasPrefixComptime(hostname_or_unix.slice(), "file://") or strings.hasPrefixComptime(hostname_or_unix.slice(), "unix://") or strings.hasPrefixComptime(hostname_or_unix.slice(), "sock://")) {
                    // The memory allocator relies on the pointer address to
                    // free it, so if we simply moved the pointer up it would
                    // cause an issue when freeing it later.
                    const moved_bytes = try bun.default_allocator.dupeZ(u8, hostname_or_unix.slice()[7..]);
                    hostname_or_unix.deinit();
                    hostname_or_unix = ZigString.Slice.init(bun.default_allocator, moved_bytes);
                }

                if (hostname_or_unix.len > 0) {
                    break :hostname_or_unix;
                }
            }

            if (try opts.getBooleanLoose(globalObject, "exclusive")) |exclusive_| {
                exclusive = exclusive_;
            }
            if (try opts.getBooleanLoose(globalObject, "allowHalfOpen")) |allow_half_open| {
                allowHalfOpen = allow_half_open;
            }

            if (try opts.getBooleanLoose(globalObject, "reusePort")) |reuse_port| {
                reusePort = reuse_port;
            }

            if (try opts.getBooleanLoose(globalObject, "ipv6Only")) |ipv6_only| {
                ipv6Only = ipv6_only;
            }

            if (try opts.getStringish(globalObject, "hostname") orelse try opts.getStringish(globalObject, "host")) |hostname| {
                defer hostname.deref();

                var port_value = try opts.get(globalObject, "port") orelse JSValue.zero;
                hostname_or_unix = try hostname.toUTF8WithoutRef(bun.default_allocator).cloneIfNeeded(bun.default_allocator);

                if (port_value.isEmptyOrUndefinedOrNull() and hostname_or_unix.len > 0) {
                    const parsed_url = bun.URL.parse(hostname_or_unix.slice());
                    if (parsed_url.getPort()) |port_num| {
                        port_value = JSValue.jsNumber(port_num);
                        if (parsed_url.hostname.len > 0) {
                            const moved_bytes = try bun.default_allocator.dupeZ(u8, parsed_url.hostname);
                            hostname_or_unix.deinit();
                            hostname_or_unix = ZigString.Slice.init(bun.default_allocator, moved_bytes);
                        }
                    }
                }

                if (port_value.isEmptyOrUndefinedOrNull()) {
                    return globalObject.throwInvalidArguments("Expected \"port\" to be a number between 0 and 65535", .{});
                }

                const porti32 = port_value.coerceToInt32(globalObject);
                if (globalObject.hasException()) {
                    return error.JSError;
                }

                if (porti32 < 0 or porti32 > 65535) {
                    return globalObject.throwInvalidArguments("Expected \"port\" to be a number between 0 and 65535", .{});
                }

                port = @intCast(porti32);

                if (hostname_or_unix.len == 0) {
                    return globalObject.throwInvalidArguments("Expected \"hostname\" to be a non-empty string", .{});
                }

                if (hostname_or_unix.len > 0) {
                    break :hostname_or_unix;
                }
            }

            if (hostname_or_unix.len == 0) {
                return globalObject.throwInvalidArguments("Expected \"unix\" or \"hostname\" to be a non-empty string", .{});
            }

            return globalObject.throwInvalidArguments("Expected either \"hostname\" or \"unix\"", .{});
        }

        var handlers = try Handlers.fromJS(globalObject, try opts.get(globalObject, "socket") orelse JSValue.zero);

        if (opts.fastGet(globalObject, .data)) |default_data_value| {
            default_data = default_data_value;
        }

        handlers.protect();

        return SocketConfig{
            .hostname_or_unix = hostname_or_unix,
            .port = port,
            .ssl = ssl,
            .handlers = handlers,
            .default_data = default_data,
            .exclusive = exclusive,
            .allowHalfOpen = allowHalfOpen,
            .reusePort = reusePort,
            .ipv6Only = ipv6Only,
        };
    }
};

fn isValidPipeName(pipe_name: []const u8) bool {
    if (!Environment.isWindows) {
        return false;
    }
    // check for valid pipe names
    // at minimum we need to have \\.\pipe\ or \\?\pipe\ + 1 char that is not a separator
    return pipe_name.len > 9 and
        NodePath.isSepWindowsT(u8, pipe_name[0]) and
        NodePath.isSepWindowsT(u8, pipe_name[1]) and
        (pipe_name[2] == '.' or pipe_name[2] == '?') and
        NodePath.isSepWindowsT(u8, pipe_name[3]) and
        strings.eql(pipe_name[4..8], "pipe") and
        NodePath.isSepWindowsT(u8, pipe_name[8]) and
        !NodePath.isSepWindowsT(u8, pipe_name[9]);
}

fn normalizePipeName(pipe_name: []const u8, buffer: []u8) ?[]const u8 {
    if (Environment.isWindows) {
        bun.assert(pipe_name.len < buffer.len);
        if (!isValidPipeName(pipe_name)) {
            return null;
        }
        // normalize pipe name with can have mixed slashes
        // pipes are simple and this will be faster than using node:path.resolve()
        // we dont wanna to normalize the pipe name it self only the pipe identifier (//./pipe/, //?/pipe/, etc)
        @memcpy(buffer[0..9], "\\\\.\\pipe\\");
        @memcpy(buffer[9..pipe_name.len], pipe_name[9..]);
        return buffer[0..pipe_name.len];
    } else {
        return null;
    }
}
pub const Listener = struct {
    pub const log = Output.scoped(.Listener, false);

    handlers: Handlers,
    listener: ListenerType = .none,

    poll_ref: Async.KeepAlive = Async.KeepAlive.init(),
    connection: UnixOrHost,
    socket_context: ?*uws.SocketContext = null,
    ssl: bool = false,
    protos: ?[]const u8 = null,

    strong_data: JSC.Strong = .{},
    strong_self: JSC.Strong = .{},

    pub usingnamespace JSC.Codegen.JSListener;

    pub const ListenerType = union(enum) {
        uws: *uws.ListenSocket,
        namedPipe: *WindowsNamedPipeListeningContext,
        none: void,
    };

    pub fn getData(
        this: *Listener,
        _: *JSC.JSGlobalObject,
    ) JSValue {
        log("getData()", .{});
        return this.strong_data.get() orelse JSValue.jsUndefined();
    }

    pub fn setData(
        this: *Listener,
        globalObject: *JSC.JSGlobalObject,
        value: JSC.JSValue,
    ) callconv(.C) bool {
        log("setData()", .{});
        this.strong_data.set(globalObject, value);
        return true;
    }

    const UnixOrHost = union(enum) {
        unix: []const u8,
        host: struct {
            host: []const u8,
            port: u16,
        },
        fd: bun.FileDescriptor,

        pub fn clone(this: UnixOrHost) UnixOrHost {
            switch (this) {
                .unix => |u| {
                    return .{
                        .unix = (bun.default_allocator.dupe(u8, u) catch bun.outOfMemory()),
                    };
                },
                .host => |h| {
                    return .{
                        .host = .{
                            .host = (bun.default_allocator.dupe(u8, h.host) catch bun.outOfMemory()),
                            .port = this.host.port,
                        },
                    };
                },
                .fd => |f| return .{ .fd = f },
            }
        }

        pub fn deinit(this: UnixOrHost) void {
            switch (this) {
                .unix => |u| {
                    bun.default_allocator.free(u);
                },
                .host => |h| {
                    bun.default_allocator.free(h.host);
                },
                .fd => {}, // this is an integer
            }
        }
    };

    pub fn reload(this: *Listener, globalObject: *JSC.JSGlobalObject, callframe: *JSC.CallFrame) bun.JSError!JSValue {
        const args = callframe.arguments_old(1);

        if (args.len < 1 or (this.listener == .none and this.handlers.active_connections == 0)) {
            return globalObject.throw("Expected 1 argument", .{});
        }

        const opts = args.ptr[0];
        if (opts.isEmptyOrUndefinedOrNull() or opts.isBoolean() or !opts.isObject()) {
            return globalObject.throwValue(JSC.toInvalidArguments("Expected options object", .{}, globalObject));
        }

        const socket_obj = try opts.get(globalObject, "socket") orelse {
            return globalObject.throw("Expected \"socket\" object", .{});
        };

        const handlers = try Handlers.fromJS(globalObject, socket_obj);

        var prev_handlers = &this.handlers;
        prev_handlers.unprotect();
        this.handlers = handlers; // TODO: this is a memory leak
        this.handlers.protect();

        return JSValue.jsUndefined();
    }

    pub fn listen(globalObject: *JSC.JSGlobalObject, opts: JSValue) bun.JSError!JSValue {
        log("listen", .{});
        if (opts.isEmptyOrUndefinedOrNull() or opts.isBoolean() or !opts.isObject()) {
            return globalObject.throwInvalidArguments("Expected object", .{});
        }

        const vm = JSC.VirtualMachine.get();

        var socket_config = try SocketConfig.fromJS(vm, opts, globalObject);

        var hostname_or_unix = socket_config.hostname_or_unix;
        const port = socket_config.port;
        var ssl = socket_config.ssl;
        var handlers = socket_config.handlers;
        var protos: ?[]const u8 = null;
        const exclusive = socket_config.exclusive;
        handlers.is_server = true;

        const ssl_enabled = ssl != null;

        var socket_flags: i32 = if (exclusive) uws.LIBUS_LISTEN_EXCLUSIVE_PORT else (if (socket_config.reusePort) uws.LIBUS_SOCKET_REUSE_PORT else uws.LIBUS_LISTEN_DEFAULT);
        if (socket_config.allowHalfOpen) {
            socket_flags |= uws.LIBUS_SOCKET_ALLOW_HALF_OPEN;
        }
        if (socket_config.ipv6Only) {
            socket_flags |= uws.LIBUS_SOCKET_IPV6_ONLY;
        }
        defer if (ssl != null) ssl.?.deinit();

        if (Environment.isWindows) {
            if (port == null) {
                // we check if the path is a named pipe otherwise we try to connect using AF_UNIX
                const slice = hostname_or_unix.slice();
                var buf: bun.PathBuffer = undefined;
                if (normalizePipeName(slice, buf[0..])) |pipe_name| {
                    const connection: Listener.UnixOrHost = .{ .unix = (hostname_or_unix.cloneIfNeeded(bun.default_allocator) catch bun.outOfMemory()).slice() };
                    if (ssl_enabled) {
                        if (ssl.?.protos) |p| {
                            protos = p[0..ssl.?.protos_len];
                        }
                    }
                    var socket = Listener{
                        .handlers = handlers,
                        .connection = connection,
                        .ssl = ssl_enabled,
                        .socket_context = null,
                        .listener = .none,
                        .protos = if (protos) |p| (bun.default_allocator.dupe(u8, p) catch bun.outOfMemory()) else null,
                    };

                    vm.eventLoop().ensureWaker();

                    socket.handlers.protect();

                    if (socket_config.default_data != .zero) {
                        socket.strong_data = JSC.Strong.create(socket_config.default_data, globalObject);
                    }

                    var this: *Listener = handlers.vm.allocator.create(Listener) catch bun.outOfMemory();
                    this.* = socket;
                    //TODO: server_name is not supported on named pipes, I belive its , lets wait for someone to ask for it

                    this.listener = .{
                        // we need to add support for the backlog parameter on listen here we use the default value of nodejs
                        .namedPipe = WindowsNamedPipeListeningContext.listen(globalObject, pipe_name, 511, ssl, this) catch {
                            this.deinit();
                            return globalObject.throwInvalidArguments("Failed to listen at {s}", .{pipe_name});
                        },
                    };

                    const this_value = this.toJS(globalObject);
                    this.strong_self.set(globalObject, this_value);
                    this.poll_ref.ref(handlers.vm);

                    return this_value;
                }
            }
        }
        const ctx_opts: uws.us_bun_socket_context_options_t = if (ssl != null)
            JSC.API.ServerConfig.SSLConfig.asUSockets(ssl.?)
        else
            .{};

        vm.eventLoop().ensureWaker();

        var create_err: uws.create_bun_socket_error_t = .none;
        const socket_context = uws.us_create_bun_socket_context(
            @intFromBool(ssl_enabled),
            uws.Loop.get(),
            @sizeOf(usize),
            ctx_opts,
            &create_err,
        ) orelse {
            var err = globalObject.createErrorInstance("Failed to listen on {s}:{d}", .{ hostname_or_unix.slice(), port orelse 0 });
            defer {
                socket_config.handlers.unprotect();
                hostname_or_unix.deinit();
            }

            const errno = @intFromEnum(bun.C.getErrno(@as(c_int, -1)));
            if (errno != 0) {
                err.put(globalObject, ZigString.static("errno"), JSValue.jsNumber(errno));
                if (bun.C.SystemErrno.init(errno)) |str| {
                    err.put(globalObject, ZigString.static("code"), ZigString.init(@tagName(str)).toJS(globalObject));
                }
            }

            return globalObject.throwValue(err);
        };

        if (ssl_enabled) {
            if (ssl.?.protos) |p| {
                protos = p[0..ssl.?.protos_len];
            }

            uws.NewSocketHandler(true).configure(
                socket_context,
                true,
                *TLSSocket,
                struct {
                    pub const onOpen = NewSocket(true).onOpen;
                    pub const onCreate = onCreateTLS;
                    pub const onClose = NewSocket(true).onClose;
                    pub const onData = NewSocket(true).onData;
                    pub const onWritable = NewSocket(true).onWritable;
                    pub const onTimeout = NewSocket(true).onTimeout;
                    pub const onConnectError = NewSocket(true).onConnectError;
                    pub const onEnd = NewSocket(true).onEnd;
                    pub const onHandshake = NewSocket(true).onHandshake;
                },
            );
        } else {
            uws.NewSocketHandler(false).configure(
                socket_context,
                true,
                *TCPSocket,
                struct {
                    pub const onOpen = NewSocket(false).onOpen;
                    pub const onCreate = onCreateTCP;
                    pub const onClose = NewSocket(false).onClose;
                    pub const onData = NewSocket(false).onData;
                    pub const onWritable = NewSocket(false).onWritable;
                    pub const onTimeout = NewSocket(false).onTimeout;
                    pub const onConnectError = NewSocket(false).onConnectError;
                    pub const onEnd = NewSocket(false).onEnd;
                    pub const onHandshake = NewSocket(false).onHandshake;
                },
            );
        }

        var connection: Listener.UnixOrHost = if (port) |port_| .{
            .host = .{ .host = (hostname_or_unix.cloneIfNeeded(bun.default_allocator) catch bun.outOfMemory()).slice(), .port = port_ },
        } else .{
            .unix = (hostname_or_unix.cloneIfNeeded(bun.default_allocator) catch bun.outOfMemory()).slice(),
        };
        var errno: c_int = 0;
        const listen_socket: *uws.ListenSocket = brk: {
            switch (connection) {
                .host => |c| {
                    const host = bun.default_allocator.dupeZ(u8, c.host) catch bun.outOfMemory();
                    defer bun.default_allocator.free(host);

                    const socket = uws.us_socket_context_listen(
                        @intFromBool(ssl_enabled),
                        socket_context,
                        if (host.len == 0) null else host.ptr,
                        c.port,
                        socket_flags,
                        8,
                        &errno,
                    );
                    // should return the assigned port
                    if (socket) |s| {
                        connection.host.port = @as(u16, @intCast(s.getLocalPort(ssl_enabled)));
                    }
                    break :brk socket;
                },
                .unix => |u| {
                    const host = bun.default_allocator.dupeZ(u8, u) catch bun.outOfMemory();
                    defer bun.default_allocator.free(host);
                    break :brk uws.us_socket_context_listen_unix(@intFromBool(ssl_enabled), socket_context, host, host.len, socket_flags, 8, &errno);
                },
                .fd => unreachable,
            }
        } orelse {
            defer {
                hostname_or_unix.deinit();
                uws.us_socket_context_free(@intFromBool(ssl_enabled), socket_context);
            }

            const err = globalObject.createErrorInstance(
                "Failed to listen at {s}",
                .{
                    bun.span(hostname_or_unix.slice()),
                },
            );
            log("Failed to listen {d}", .{errno});
            if (errno != 0) {
                err.put(globalObject, ZigString.static("errno"), JSValue.jsNumber(errno));
                if (bun.C.SystemErrno.init(errno)) |str| {
                    err.put(globalObject, ZigString.static("code"), ZigString.init(@tagName(str)).toJS(globalObject));
                }
            }
            return globalObject.throwValue(err);
        };

        var socket = Listener{
            .handlers = handlers,
            .connection = connection,
            .ssl = ssl_enabled,
            .socket_context = socket_context,
            .listener = .{ .uws = listen_socket },
            .protos = if (protos) |p| (bun.default_allocator.dupe(u8, p) catch bun.outOfMemory()) else null,
        };

        socket.handlers.protect();

        if (socket_config.default_data != .zero) {
            socket.strong_data = JSC.Strong.create(socket_config.default_data, globalObject);
        }

        if (ssl) |ssl_config| {
            if (ssl_config.server_name) |server_name| {
                const slice = bun.asByteSlice(server_name);
                if (slice.len > 0)
                    uws.us_bun_socket_context_add_server_name(1, socket.socket_context, server_name, ctx_opts, null);
            }
        }

        var this: *Listener = handlers.vm.allocator.create(Listener) catch bun.outOfMemory();
        this.* = socket;
        this.socket_context.?.ext(ssl_enabled, *Listener).?.* = this;

        const this_value = this.toJS(globalObject);
        this.strong_self.set(globalObject, this_value);
        this.poll_ref.ref(handlers.vm);

        return this_value;
    }

    pub fn onCreateTLS(
        socket: uws.NewSocketHandler(true),
    ) void {
        onCreate(true, socket);
    }

    pub fn onCreateTCP(
        socket: uws.NewSocketHandler(false),
    ) void {
        onCreate(false, socket);
    }

    pub fn constructor(globalObject: *JSC.JSGlobalObject, _: *JSC.CallFrame) bun.JSError!*Listener {
        return globalObject.throw("Cannot construct Listener", .{});
    }

    pub fn onNamePipeCreated(comptime ssl: bool, listener: *Listener) *NewSocket(ssl) {
        const Socket = NewSocket(ssl);
        bun.assert(ssl == listener.ssl);

        var this_socket = Socket.new(.{
            .handlers = &listener.handlers,
            .this_value = .zero,
            // here we start with a detached socket and attach it later after accept
            .socket = Socket.Socket.detached,
            .protos = listener.protos,
            .flags = .{ .owned_protos = false },
            .socket_context = null, // dont own the socket context
        });
        this_socket.ref();
        if (listener.strong_data.get()) |default_data| {
            const globalObject = listener.handlers.globalObject;
            Socket.dataSetCached(this_socket.getThisValue(globalObject), globalObject, default_data);
        }
        return this_socket;
    }

    pub fn onCreate(comptime ssl: bool, socket: uws.NewSocketHandler(ssl)) void {
        JSC.markBinding(@src());
        log("onCreate", .{});
        //PS: We dont reach this path when using named pipes on windows see onNamePipeCreated

        var listener: *Listener = socket.context().?.ext(ssl, *Listener).?.*;
        const Socket = NewSocket(ssl);
        bun.assert(ssl == listener.ssl);

        var this_socket = Socket.new(.{
            .handlers = &listener.handlers,
            .this_value = .zero,
            .socket = socket,
            .protos = listener.protos,
            .flags = .{ .owned_protos = false },
            .socket_context = null, // dont own the socket context
        });
        this_socket.ref();
        if (listener.strong_data.get()) |default_data| {
            const globalObject = listener.handlers.globalObject;
            Socket.dataSetCached(this_socket.getThisValue(globalObject), globalObject, default_data);
        }
        if (socket.ext(**anyopaque)) |ctx| {
            ctx.* = bun.cast(**anyopaque, this_socket);
        }
        socket.setTimeout(120);
    }

    pub fn addServerName(this: *Listener, global: *JSC.JSGlobalObject, hostname: JSValue, tls: JSValue) bun.JSError!JSValue {
        if (!this.ssl) {
            return global.throwInvalidArguments("addServerName requires SSL support", .{});
        }
        if (!hostname.isString()) {
            return global.throwInvalidArguments("hostname pattern expects a string", .{});
        }
        const host_str = hostname.toSlice(
            global,
            bun.default_allocator,
        );
        defer host_str.deinit();
        const server_name = bun.default_allocator.dupeZ(u8, host_str.slice()) catch bun.outOfMemory();
        defer bun.default_allocator.free(server_name);
        if (server_name.len == 0) {
            return global.throwInvalidArguments("hostname pattern cannot be empty", .{});
        }

        if (try JSC.API.ServerConfig.SSLConfig.fromJS(JSC.VirtualMachine.get(), global, tls)) |ssl_config| {
            // to keep nodejs compatibility, we allow to replace the server name
            uws.us_socket_context_remove_server_name(1, this.socket_context, server_name);
            uws.us_bun_socket_context_add_server_name(1, this.socket_context, server_name, ssl_config.asUSockets(), null);
        }

        return JSValue.jsUndefined();
    }

    pub fn dispose(this: *Listener, _: *JSC.JSGlobalObject, _: *JSC.CallFrame) bun.JSError!JSValue {
        this.doStop(true);
        return .undefined;
    }

    pub fn stop(this: *Listener, _: *JSC.JSGlobalObject, callframe: *JSC.CallFrame) bun.JSError!JSValue {
        const arguments = callframe.arguments_old(1);
        log("close", .{});

        this.doStop(if (arguments.len > 0 and arguments.ptr[0].isBoolean()) arguments.ptr[0].toBoolean() else false);

        return .undefined;
    }

    fn doStop(this: *Listener, force_close: bool) void {
        if (this.listener == .none) return;
        const listener = this.listener;
        this.listener = .none;

        this.poll_ref.unref(this.handlers.vm);
        // if we already have no active connections, we can deinit the context now
        if (this.handlers.active_connections == 0) {
            this.handlers.unprotect();
            // deiniting the context will also close the listener
            if (this.socket_context) |ctx| {
                this.socket_context = null;
                ctx.deinit(this.ssl);
            }
            this.strong_self.clear();
            this.strong_data.clear();
        } else {
            if (force_close) {
                // close all connections in this context and wait for them to close
                if (this.socket_context) |ctx| {
                    ctx.close(this.ssl);
                }
            } else {
                // only close the listener and wait for the connections to close by it self
                switch (listener) {
                    .uws => |socket| socket.close(this.ssl),
                    .namedPipe => |namedPipe| if (Environment.isWindows) namedPipe.closePipeAndDeinit(),
                    .none => {},
                }
            }
        }
    }

    pub fn finalize(this: *Listener) callconv(.C) void {
        log("finalize", .{});
        const listener = this.listener;
        this.listener = .none;
        switch (listener) {
            .uws => |socket| socket.close(this.ssl),
            .namedPipe => |namedPipe| if (Environment.isWindows) namedPipe.closePipeAndDeinit(),
            .none => {},
        }
        this.deinit();
    }

    pub fn deinit(this: *Listener) void {
        log("deinit", .{});
        this.strong_self.deinit();
        this.strong_data.deinit();
        this.poll_ref.unref(this.handlers.vm);
        bun.assert(this.listener == .none);
        this.handlers.unprotect();

        if (this.handlers.active_connections > 0) {
            if (this.socket_context) |ctx| {
                ctx.close(this.ssl);
            }
            // TODO: fix this leak.
        } else {
            if (this.socket_context) |ctx| {
                ctx.deinit(this.ssl);
            }
        }

        this.connection.deinit();
        if (this.protos) |protos| {
            this.protos = null;
            bun.default_allocator.free(protos);
        }
        bun.default_allocator.destroy(this);
    }

    pub fn getConnectionsCount(this: *Listener, _: *JSC.JSGlobalObject) JSValue {
        return JSValue.jsNumber(this.handlers.active_connections);
    }

    pub fn getUnix(this: *Listener, globalObject: *JSC.JSGlobalObject) JSValue {
        if (this.connection != .unix) {
            return JSValue.jsUndefined();
        }

        return ZigString.init(this.connection.unix).withEncoding().toJS(globalObject);
    }

    pub fn getHostname(this: *Listener, globalObject: *JSC.JSGlobalObject) JSValue {
        if (this.connection != .host) {
            return JSValue.jsUndefined();
        }
        return ZigString.init(this.connection.host.host).withEncoding().toJS(globalObject);
    }

    pub fn getPort(this: *Listener, _: *JSC.JSGlobalObject) JSValue {
        if (this.connection != .host) {
            return JSValue.jsUndefined();
        }
        return JSValue.jsNumber(this.connection.host.port);
    }

    pub fn ref(this: *Listener, globalObject: *JSC.JSGlobalObject, callframe: *JSC.CallFrame) bun.JSError!JSValue {
        const this_value = callframe.this();
        if (this.listener == .none) return JSValue.jsUndefined();
        this.poll_ref.ref(globalObject.bunVM());
        this.strong_self.set(globalObject, this_value);
        return JSValue.jsUndefined();
    }

    pub fn unref(this: *Listener, globalObject: *JSC.JSGlobalObject, _: *JSC.CallFrame) bun.JSError!JSValue {
        this.poll_ref.unref(globalObject.bunVM());
        if (this.handlers.active_connections == 0) {
            this.strong_self.clear();
        }
        return JSValue.jsUndefined();
    }

    pub fn connect(globalObject: *JSC.JSGlobalObject, opts: JSValue) bun.JSError!JSValue {
        if (opts.isEmptyOrUndefinedOrNull() or opts.isBoolean() or !opts.isObject()) {
            return globalObject.throwInvalidArguments("Expected options object", .{});
        }
        const vm = globalObject.bunVM();

        const socket_config = try SocketConfig.fromJS(vm, opts, globalObject);

        var hostname_or_unix = socket_config.hostname_or_unix;
        const port = socket_config.port;
        var ssl = socket_config.ssl;
        var handlers = socket_config.handlers;
        var default_data = socket_config.default_data;

        var protos: ?[]const u8 = null;
        var server_name: ?[]const u8 = null;
        const ssl_enabled = ssl != null;
        defer if (ssl != null) ssl.?.deinit();

        vm.eventLoop().ensureWaker();

        var connection: Listener.UnixOrHost = blk: {
            if (try opts.getTruthy(globalObject, "fd")) |fd_| {
                if (fd_.isNumber()) {
                    const fd = fd_.asFileDescriptor();
                    break :blk .{ .fd = fd };
                }
            }
            if (port) |_| {
                break :blk .{ .host = .{ .host = (hostname_or_unix.cloneIfNeeded(bun.default_allocator) catch bun.outOfMemory()).slice(), .port = port.? } };
            }

            break :blk .{ .unix = (hostname_or_unix.cloneIfNeeded(bun.default_allocator) catch bun.outOfMemory()).slice() };
        };

        if (Environment.isWindows) {
            var buf: bun.PathBuffer = undefined;
            var pipe_name: ?[]const u8 = null;
            const isNamedPipe = switch (connection) {
                // we check if the path is a named pipe otherwise we try to connect using AF_UNIX
                .unix => |slice| brk: {
                    pipe_name = normalizePipeName(slice, buf[0..]);
                    break :brk (pipe_name != null);
                },
                .fd => |fd| brk: {
                    const uvfd = bun.uvfdcast(fd);
                    const fd_type = uv.uv_guess_handle(uvfd);
                    if (fd_type == uv.Handle.Type.named_pipe) {
                        break :brk true;
                    }
                    if (fd_type == uv.Handle.Type.unknown) {
                        // is not a libuv fd, check if it's a named pipe
                        const osfd: uv.uv_os_fd_t = @ptrFromInt(@as(usize, @intCast(uvfd)));
                        if (bun.windows.GetFileType(osfd) == bun.windows.FILE_TYPE_PIPE) {
                            // yay its a named pipe lets make it a libuv fd
                            connection.fd = bun.FDImpl.fromUV(uv.uv_open_osfhandle(osfd)).encode();
                            break :brk true;
                        }
                    }
                    break :brk false;
                },
                else => false,
            };
            if (isNamedPipe) {
                default_data.ensureStillAlive();

                var handlers_ptr = handlers.vm.allocator.create(Handlers) catch bun.outOfMemory();
                handlers_ptr.* = handlers;
                handlers_ptr.is_server = false;

                var promise = JSC.JSPromise.create(globalObject);
                const promise_value = promise.asValue(globalObject);
                handlers_ptr.promise.set(globalObject, promise_value);

                if (ssl_enabled) {
                    var tls = TLSSocket.new(.{
                        .handlers = handlers_ptr,
                        .this_value = .zero,
                        .socket = TLSSocket.Socket.detached,
                        .connection = connection,
                        .protos = if (protos) |p| (bun.default_allocator.dupe(u8, p) catch bun.outOfMemory()) else null,
                        .server_name = server_name,
                        .socket_context = null,
                    });
                    TLSSocket.dataSetCached(tls.getThisValue(globalObject), globalObject, default_data);
                    tls.poll_ref.ref(handlers.vm);
                    tls.ref();
                    if (connection == .unix) {
                        const named_pipe = WindowsNamedPipeContext.connect(globalObject, pipe_name.?, ssl, .{ .tls = tls }) catch {
                            return promise_value;
                        };
                        tls.socket = TLSSocket.Socket.fromNamedPipe(named_pipe);
                    } else {
                        // fd
                        const named_pipe = WindowsNamedPipeContext.open(globalObject, connection.fd, ssl, .{ .tls = tls }) catch {
                            return promise_value;
                        };
                        tls.socket = TLSSocket.Socket.fromNamedPipe(named_pipe);
                    }
                } else {
                    var tcp = TCPSocket.new(.{
                        .handlers = handlers_ptr,
                        .this_value = .zero,
                        .socket = TCPSocket.Socket.detached,
                        .connection = null,
                        .protos = null,
                        .server_name = null,
                        .socket_context = null,
                    });
                    tcp.ref();
                    TCPSocket.dataSetCached(tcp.getThisValue(globalObject), globalObject, default_data);
                    tcp.poll_ref.ref(handlers.vm);

                    if (connection == .unix) {
                        const named_pipe = WindowsNamedPipeContext.connect(globalObject, pipe_name.?, null, .{ .tcp = tcp }) catch {
                            return promise_value;
                        };
                        tcp.socket = TCPSocket.Socket.fromNamedPipe(named_pipe);
                    } else {
                        // fd
                        const named_pipe = WindowsNamedPipeContext.open(globalObject, connection.fd, null, .{ .tcp = tcp }) catch {
                            return promise_value;
                        };
                        tcp.socket = TCPSocket.Socket.fromNamedPipe(named_pipe);
                    }
                }
                return promise_value;
            }
        }

        const ctx_opts: uws.us_bun_socket_context_options_t = if (ssl != null)
            JSC.API.ServerConfig.SSLConfig.asUSockets(ssl.?)
        else
            .{};

        var create_err: uws.create_bun_socket_error_t = .none;
        const socket_context = uws.us_create_bun_socket_context(@intFromBool(ssl_enabled), uws.Loop.get(), @sizeOf(usize), ctx_opts, &create_err) orelse {
            const err = JSC.SystemError{
                .message = bun.String.static("Failed to connect"),
                .syscall = bun.String.static("connect"),
                .code = if (port == null) bun.String.static("ENOENT") else bun.String.static("ECONNREFUSED"),
            };
            handlers.unprotect();
            connection.deinit();
            return globalObject.throwValue(err.toErrorInstance(globalObject));
        };

        if (ssl_enabled) {
            if (ssl.?.protos) |p| {
                protos = p[0..ssl.?.protos_len];
            }
            if (ssl.?.server_name) |s| {
                server_name = bun.default_allocator.dupe(u8, s[0..bun.len(s)]) catch bun.outOfMemory();
            }
            uws.NewSocketHandler(true).configure(
                socket_context,
                true,
                *TLSSocket,
                struct {
                    pub const onOpen = NewSocket(true).onOpen;
                    pub const onClose = NewSocket(true).onClose;
                    pub const onData = NewSocket(true).onData;
                    pub const onWritable = NewSocket(true).onWritable;
                    pub const onTimeout = NewSocket(true).onTimeout;
                    pub const onConnectError = NewSocket(true).onConnectError;
                    pub const onEnd = NewSocket(true).onEnd;
                    pub const onHandshake = NewSocket(true).onHandshake;
                },
            );
        } else {
            uws.NewSocketHandler(false).configure(
                socket_context,
                true,
                *TCPSocket,
                struct {
                    pub const onOpen = NewSocket(false).onOpen;
                    pub const onClose = NewSocket(false).onClose;
                    pub const onData = NewSocket(false).onData;
                    pub const onWritable = NewSocket(false).onWritable;
                    pub const onTimeout = NewSocket(false).onTimeout;
                    pub const onConnectError = NewSocket(false).onConnectError;
                    pub const onEnd = NewSocket(false).onEnd;
                    pub const onHandshake = NewSocket(false).onHandshake;
                },
            );
        }

        default_data.ensureStillAlive();

        var handlers_ptr = handlers.vm.allocator.create(Handlers) catch bun.outOfMemory();
        handlers_ptr.* = handlers;
        handlers_ptr.is_server = false;

        var promise = JSC.JSPromise.create(globalObject);
        const promise_value = promise.asValue(globalObject);
        handlers_ptr.promise.set(globalObject, promise_value);

        switch (ssl_enabled) {
            inline else => |is_ssl_enabled| {
                const SocketType = NewSocket(is_ssl_enabled);
                var socket = SocketType.new(.{
                    .handlers = handlers_ptr,
                    .this_value = .zero,
                    .socket = SocketType.Socket.detached,
                    .connection = connection,
                    .protos = if (protos) |p| (bun.default_allocator.dupe(u8, p) catch bun.outOfMemory()) else null,
                    .server_name = server_name,
                    .socket_context = socket_context, // owns the socket context
                });

                SocketType.dataSetCached(socket.getThisValue(globalObject), globalObject, default_data);
                socket.flags.allow_half_open = socket_config.allowHalfOpen;
                socket.doConnect(connection) catch {
                    socket.handleConnectError(@intFromEnum(if (port == null) bun.C.SystemErrno.ENOENT else bun.C.SystemErrno.ECONNREFUSED));
                    return promise_value;
                };

                socket.poll_ref.ref(handlers.vm);

                return promise_value;
            },
        }
    }
};

fn JSSocketType(comptime ssl: bool) type {
    if (!ssl) {
        return JSC.Codegen.JSTCPSocket;
    } else {
        return JSC.Codegen.JSTLSSocket;
    }
}

fn selectALPNCallback(
    _: ?*BoringSSL.SSL,
    out: [*c][*c]const u8,
    outlen: [*c]u8,
    in: [*c]const u8,
    inlen: c_uint,
    arg: ?*anyopaque,
) callconv(.C) c_int {
    const this = bun.cast(*TLSSocket, arg);
    if (this.protos) |protos| {
        if (protos.len == 0) {
            return BoringSSL.SSL_TLSEXT_ERR_NOACK;
        }
        const status = BoringSSL.SSL_select_next_proto(bun.cast([*c][*c]u8, out), outlen, protos.ptr, @as(c_uint, @intCast(protos.len)), in, inlen);
        // Previous versions of Node.js returned SSL_TLSEXT_ERR_NOACK if no protocol
        // match was found. This would neither cause a fatal alert nor would it result
        // in a useful ALPN response as part of the Server Hello message.
        // We now return SSL_TLSEXT_ERR_ALERT_FATAL in that case as per Section 3.2
        // of RFC 7301, which causes a fatal no_application_protocol alert.
        return if (status == BoringSSL.OPENSSL_NPN_NEGOTIATED) BoringSSL.SSL_TLSEXT_ERR_OK else BoringSSL.SSL_TLSEXT_ERR_ALERT_FATAL;
    } else {
        return BoringSSL.SSL_TLSEXT_ERR_NOACK;
    }
}

fn NewSocket(comptime ssl: bool) type {
    return struct {
        pub const Socket = uws.NewSocketHandler(ssl);
        socket: Socket,
        // if the socket owns a context it will be here
        socket_context: ?*uws.SocketContext,

        flags: Flags = .{},
        ref_count: u32 = 1,
        wrapped: WrappedType = .none,
        handlers: *Handlers,
        this_value: JSC.JSValue = .zero,
        poll_ref: Async.KeepAlive = Async.KeepAlive.init(),
        connection: ?Listener.UnixOrHost = null,
        protos: ?[]const u8,
        server_name: ?[]const u8 = null,
        buffered_data_for_node_net: bun.ByteList = .{},
        bytes_written: u64 = 0,

        // TODO: switch to something that uses `visitAggregate` and have the
        // `Listener` keep a list of all the sockets JSValue in there
        // This is wasteful because it means we are keeping a JSC::Weak for every single open socket
        has_pending_activity: std.atomic.Value(bool) = std.atomic.Value(bool).init(true),
        native_callback: NativeCallbacks = .none,
        pub usingnamespace bun.NewRefCounted(@This(), @This().deinit);

        pub const DEBUG_REFCOUNT_NAME = "Socket";

        // We use this direct callbacks on HTTP2 when available
        pub const NativeCallbacks = union(enum) {
            h2: *H2FrameParser,
            none,

            pub fn onData(this: NativeCallbacks, data: []const u8) bool {
                switch (this) {
                    .h2 => |h2| {
                        h2.onNativeRead(data);
                        return true;
                    },
                    .none => return false,
                }
            }
            pub fn onWritable(this: NativeCallbacks) bool {
                switch (this) {
                    .h2 => |h2| {
                        h2.onNativeWritable();
                        return true;
                    },
                    .none => return false,
                }
            }
        };

        const This = @This();
        const log = Output.scoped(.Socket, false);
        const WriteResult = union(enum) {
            fail: void,
            success: struct {
                wrote: i32 = 0,
                total: usize = 0,
            },
        };
        const Flags = packed struct {
            is_active: bool = false,
            /// Prevent onClose from calling into JavaScript while we are finalizing
            finalizing: bool = false,
            authorized: bool = false,
            owned_protos: bool = true,
            is_paused: bool = false,
            allow_half_open: bool = false,
        };
        pub usingnamespace if (!ssl)
            JSC.Codegen.JSTCPSocket
        else
            JSC.Codegen.JSTLSSocket;

        pub fn hasPendingActivity(this: *This) callconv(.C) bool {
            @fence(.acquire);

            return this.has_pending_activity.load(.acquire);
        }

        pub fn attachNativeCallback(this: *This, callback: NativeCallbacks) bool {
            if (this.native_callback != .none) return false;
            this.native_callback = callback;

            switch (callback) {
                .h2 => |h2| h2.ref(),
                .none => {},
            }
            return true;
        }
        pub fn detachNativeCallback(this: *This) void {
            const native_callback = this.native_callback;
            this.native_callback = .none;

            switch (native_callback) {
                .h2 => |h2| {
                    h2.onNativeClose();
                    h2.deref();
                },
                .none => {},
            }
        }

        pub fn doConnect(this: *This, connection: Listener.UnixOrHost) !void {
            bun.assert(this.socket_context != null);
            this.ref();
            errdefer {
                this.deref();
            }

            switch (connection) {
                .host => |c| {
                    this.socket = try This.Socket.connectAnon(
                        normalizeHost(c.host),
                        c.port,
                        this.socket_context.?,
                        this,
                        this.flags.allow_half_open,
                    );
                },
                .unix => |u| {
                    this.socket = try This.Socket.connectUnixAnon(
                        u,
                        this.socket_context.?,
                        this,
                        this.flags.allow_half_open,
                    );
                },
                .fd => |f| {
                    const socket = This.Socket.fromFd(this.socket_context.?, f, This, this, null) orelse return error.ConnectionFailed;
                    this.onOpen(socket);
                },
            }
        }

        pub fn constructor(globalObject: *JSC.JSGlobalObject, _: *JSC.CallFrame) bun.JSError!*This {
            return globalObject.throw("Cannot construct Socket", .{});
        }

        pub fn resumeFromJS(this: *This, _: *JSC.JSGlobalObject, _: *JSC.CallFrame) bun.JSError!JSValue {
            JSC.markBinding(@src());

            log("resume", .{});
            // we should not allow pausing/resuming a wrapped socket because a wrapped socket is 2 sockets and this can cause issues
            if (this.wrapped == .none and this.flags.is_paused) {
                this.flags.is_paused = !this.socket.resumeStream();
            }
            return .undefined;
        }
        pub fn pauseFromJS(this: *This, _: *JSC.JSGlobalObject, _: *JSC.CallFrame) bun.JSError!JSValue {
            JSC.markBinding(@src());

            log("pause", .{});
            // we should not allow pausing/resuming a wrapped socket because a wrapped socket is 2 sockets and this can cause issues
            if (this.wrapped == .none and !this.flags.is_paused) {
                this.flags.is_paused = this.socket.pauseStream();
            }

            return .undefined;
        }

        pub fn setKeepAlive(this: *This, globalThis: *JSC.JSGlobalObject, callframe: *JSC.CallFrame) bun.JSError!JSValue {
            JSC.markBinding(@src());
            const args = callframe.arguments_old(2);

            const enabled: bool = brk: {
                if (args.len >= 1) {
                    break :brk args.ptr[0].coerce(bool, globalThis);
                }
                break :brk false;
            };

            const initialDelay: u32 = brk: {
                if (args.len > 1) {
                    break :brk @intCast(try globalThis.validateIntegerRange(args.ptr[1], i32, 0, .{ .min = 0, .field_name = "initialDelay" }));
                }
                break :brk 0;
            };
            log("setKeepAlive({}, {})", .{ enabled, initialDelay });

            return JSValue.jsBoolean(this.socket.setKeepAlive(enabled, initialDelay));
        }

        pub fn setNoDelay(this: *This, globalThis: *JSC.JSGlobalObject, callframe: *JSC.CallFrame) bun.JSError!JSValue {
            JSC.markBinding(@src());

            const args = callframe.arguments_old(1);
            const enabled: bool = brk: {
                if (args.len >= 1) {
                    break :brk args.ptr[0].coerce(bool, globalThis);
                }
                break :brk true;
            };
            log("setNoDelay({})", .{enabled});

            return JSValue.jsBoolean(this.socket.setNoDelay(enabled));
        }

        pub fn handleError(this: *This, err_value: JSC.JSValue) void {
            log("handleError", .{});
            const handlers = this.handlers;
            var vm = handlers.vm;
            if (vm.isShuttingDown()) {
                return;
            }
            vm.eventLoop().enter();
            defer vm.eventLoop().exit();
            const globalObject = handlers.globalObject;
            const this_value = this.getThisValue(globalObject);
            _ = handlers.callErrorHandler(this_value, &[_]JSC.JSValue{ this_value, err_value });
        }

        pub fn onWritable(
            this: *This,
            _: Socket,
        ) void {
            JSC.markBinding(@src());
            log("onWritable", .{});
            if (this.socket.isDetached()) return;
            if (this.native_callback.onWritable()) return;
            const handlers = this.handlers;
            const callback = handlers.onWritable;
            if (callback == .zero) return;

            var vm = handlers.vm;
            if (vm.isShuttingDown()) {
                return;
            }
            this.ref();
            defer this.deref();
            this.internalFlush();
            // is not writable if we have buffered data or if we are already detached
            if (this.buffered_data_for_node_net.len > 0 or this.socket.isDetached()) return;

            vm.eventLoop().enter();
            defer vm.eventLoop().exit();

            const globalObject = handlers.globalObject;
            const this_value = this.getThisValue(globalObject);
            _ = callback.call(globalObject, this_value, &.{this_value}) catch |err| {
                _ = handlers.callErrorHandler(this_value, &.{ this_value, globalObject.takeException(err) });
            };
        }
        pub fn onTimeout(
            this: *This,
            _: Socket,
        ) void {
            JSC.markBinding(@src());
            log("onTimeout", .{});
            if (this.socket.isDetached()) return;

            const handlers = this.handlers;
            const callback = handlers.onTimeout;
            if (callback == .zero or this.flags.finalizing) return;
            if (handlers.vm.isShuttingDown()) {
                return;
            }

            // the handlers must be kept alive for the duration of the function call
            // that way if we need to call the error handler, we can
            var scope = handlers.enter();
            defer scope.exit();

            const globalObject = handlers.globalObject;
            const this_value = this.getThisValue(globalObject);
            _ = callback.call(globalObject, this_value, &.{this_value}) catch |err| {
                _ = handlers.callErrorHandler(this_value, &.{ this_value, globalObject.takeException(err) });
            };
        }

        fn handleConnectError(this: *This, errno: c_int) void {
            log("onConnectError({d}, {})", .{ errno, this.ref_count });
            // Ensure the socket is still alive for any defer's we have
            this.ref();
            defer this.deref();
            this.buffered_data_for_node_net.deinitWithAllocator(bun.default_allocator);

            const needs_deref = !this.socket.isDetached();
            this.socket = Socket.detached;
            defer this.markInactive();
            defer if (needs_deref) this.deref();

            const handlers = this.handlers;
            const vm = handlers.vm;
            this.poll_ref.unrefOnNextTick(vm);
            if (vm.isShuttingDown()) {
                return;
            }

            const callback = handlers.onConnectError;
            const globalObject = handlers.globalObject;
            const err = JSC.SystemError{
                .errno = errno,
                .message = bun.String.static("Failed to connect"),
                .syscall = bun.String.static("connect"),
                // For some reason errno is 0 which causes this to be success.
                // Unix socket emits ENOENT
                .code = if (errno == @intFromEnum(bun.C.SystemErrno.ENOENT)) bun.String.static("ENOENT") else bun.String.static("ECONNREFUSED"),
                // .code = bun.String.static(@tagName(bun.sys.getErrno(errno))),
                // .code = bun.String.static(@tagName(@as(bun.C.E, @enumFromInt(errno)))),
            };
            vm.eventLoop().enter();
            defer {
                vm.eventLoop().exit();
            }

            if (callback == .zero) {
                if (handlers.promise.trySwap()) |promise| {
                    if (this.this_value != .zero) {
                        this.this_value = .zero;
                    }
                    this.has_pending_activity.store(false, .release);

                    // reject the promise on connect() error
                    const err_value = err.toErrorInstance(globalObject);
                    promise.asPromise().?.rejectOnNextTick(globalObject, err_value);
                }

                return;
            }

            const this_value = this.getThisValue(globalObject);
            this.this_value = .zero;
            this.has_pending_activity.store(false, .release);

            const err_value = err.toErrorInstance(globalObject);
            const result = callback.call(globalObject, this_value, &[_]JSValue{
                this_value,
                err_value,
            }) catch |e| globalObject.takeException(e);

            if (result.toError()) |err_val| {
                if (handlers.rejectPromise(err_val)) return;
                _ = handlers.callErrorHandler(this_value, &[_]JSC.JSValue{ this_value, err_val });
            } else if (handlers.promise.trySwap()) |val| {
                // They've defined a `connectError` callback
                // The error is effectively handled, but we should still reject the promise.
                var promise = val.asPromise().?;
                const err_ = err.toErrorInstance(globalObject);
                promise.rejectOnNextTickAsHandled(globalObject, err_);
            }
        }
        pub fn onConnectError(this: *This, _: Socket, errno: c_int) void {
            JSC.markBinding(@src());
            this.handleConnectError(errno);
        }

        pub fn markActive(this: *This) void {
            if (!this.flags.is_active) {
                this.handlers.markActive();
                this.flags.is_active = true;
                this.has_pending_activity.store(true, .release);
            }
        }

        pub fn closeAndDetach(this: *This, code: uws.CloseCode) void {
            const socket = this.socket;
            this.buffered_data_for_node_net.deinitWithAllocator(bun.default_allocator);

            this.socket.detach();
            this.detachNativeCallback();

            socket.close(code);
        }

        pub fn markInactive(this: *This) void {
            if (this.flags.is_active) {
                // we have to close the socket before the socket context is closed
                // otherwise we will get a segfault
                // uSockets will defer freeing the TCP socket until the next tick
                if (!this.socket.isClosed()) {
                    this.closeAndDetach(.normal);
                    // onClose will call markInactive again
                    return;
                }

                this.flags.is_active = false;
                const vm = this.handlers.vm;
                this.handlers.markInactive();
                this.poll_ref.unref(vm);
                this.has_pending_activity.store(false, .release);
            }
        }

        pub fn onOpen(this: *This, socket: Socket) void {
            // Ensure the socket remains alive until this is finished
            this.ref();
            defer this.deref();

            log("onOpen {} {}", .{ this.socket.isDetached(), this.ref_count });
            // update the internal socket instance to the one that was just connected
            // This socket must be replaced because the previous one is a connecting socket not a uSockets socket
            this.socket = socket;
            JSC.markBinding(@src());
            log("onOpen ssl: {}", .{comptime ssl});

            // Add SNI support for TLS (mongodb and others requires this)
            if (comptime ssl) {
                if (this.socket.ssl()) |ssl_ptr| {
                    if (!ssl_ptr.isInitFinished()) {
                        if (this.server_name) |server_name| {
                            const host = normalizeHost(server_name);
                            if (host.len > 0) {
                                const host__ = default_allocator.dupeZ(u8, host) catch bun.outOfMemory();
                                defer default_allocator.free(host__);
                                ssl_ptr.setHostname(host__);
                            }
                        } else if (this.connection) |connection| {
                            if (connection == .host) {
                                const host = normalizeHost(connection.host.host);
                                if (host.len > 0) {
                                    const host__ = default_allocator.dupeZ(u8, host) catch bun.outOfMemory();
                                    defer default_allocator.free(host__);
                                    ssl_ptr.setHostname(host__);
                                }
                            }
                        }
                        if (this.protos) |protos| {
                            if (this.handlers.is_server) {
                                BoringSSL.SSL_CTX_set_alpn_select_cb(BoringSSL.SSL_get_SSL_CTX(ssl_ptr), selectALPNCallback, bun.cast(*anyopaque, this));
                            } else {
                                _ = BoringSSL.SSL_set_alpn_protos(ssl_ptr, protos.ptr, @as(c_uint, @intCast(protos.len)));
                            }
                        }
                    }
                }
            }

            if (this.wrapped == .none) {
                if (socket.ext(**anyopaque)) |ctx| {
                    ctx.* = bun.cast(**anyopaque, this);
                }
            }

            const handlers = this.handlers;
            const callback = handlers.onOpen;
            const handshake_callback = handlers.onHandshake;

            const globalObject = handlers.globalObject;
            const this_value = this.getThisValue(globalObject);

            this.markActive();
            handlers.resolvePromise(this_value);

            if (comptime ssl) {
                // only calls open callback if handshake callback is provided
                // If handshake is provided, open is called on connection open
                // If is not provided, open is called after handshake
                if (callback == .zero or handshake_callback == .zero) return;
            } else {
                if (callback == .zero) return;
            }
            const vm = handlers.vm;
            vm.eventLoop().enter();
            defer vm.eventLoop().exit();
            const result = callback.call(globalObject, this_value, &[_]JSValue{
                this_value,
            }) catch |err| globalObject.takeException(err);

            if (result.toError()) |err| {
                defer this.markInactive();
                if (!this.socket.isClosed()) {
                    log("Closing due to error", .{});
                } else {
                    log("Already closed", .{});
                }

                if (handlers.rejectPromise(err)) return;
                _ = handlers.callErrorHandler(this_value, &[_]JSC.JSValue{ this_value, err });
            }
        }

        pub fn getThisValue(this: *This, globalObject: *JSC.JSGlobalObject) JSValue {
            if (this.this_value == .zero) {
                const value = this.toJS(globalObject);
                value.ensureStillAlive();
                this.this_value = value;
                return value;
            }

            return this.this_value;
        }

        pub fn onEnd(this: *This, _: Socket) void {
            JSC.markBinding(@src());
            log("onEnd", .{});
            if (this.socket.isDetached()) return;
            // Ensure the socket remains alive until this is finished
            this.ref();
            defer this.deref();

            const handlers = this.handlers;

            const callback = handlers.onEnd;
            if (callback == .zero or handlers.vm.isShuttingDown()) {
                this.poll_ref.unref(handlers.vm);

                // If you don't handle TCP fin, we assume you're done.
                this.markInactive();
                return;
            }

            // the handlers must be kept alive for the duration of the function call
            // that way if we need to call the error handler, we can
            var scope = handlers.enter();
            defer scope.exit();

            const globalObject = handlers.globalObject;
            const this_value = this.getThisValue(globalObject);
            _ = callback.call(globalObject, this_value, &.{this_value}) catch |err| {
                _ = handlers.callErrorHandler(this_value, &.{ this_value, globalObject.takeException(err) });
            };
        }

        pub fn onHandshake(this: *This, _: Socket, success: i32, ssl_error: uws.us_bun_verify_error_t) void {
            log("onHandshake({d})", .{success});
            JSC.markBinding(@src());
            if (this.socket.isDetached()) return;
            const authorized = if (success == 1) true else false;

            this.flags.authorized = authorized;

            const handlers = this.handlers;
            var callback = handlers.onHandshake;
            var is_open = false;

            if (handlers.vm.isShuttingDown()) {
                return;
            }

            // Use open callback when handshake is not provided
            if (callback == .zero) {
                callback = handlers.onOpen;
                if (callback == .zero) {
                    return;
                }
                is_open = true;
            }

            // the handlers must be kept alive for the duration of the function call
            // that way if we need to call the error handler, we can
            var scope = handlers.enter();
            defer scope.exit();

            const globalObject = handlers.globalObject;
            const this_value = this.getThisValue(globalObject);

            var result: JSC.JSValue = JSC.JSValue.zero;
            // open callback only have 1 parameters and its the socket
            // you should use getAuthorizationError and authorized getter to get those values in this case
            if (is_open) {
                result = callback.call(globalObject, this_value, &[_]JSValue{this_value}) catch |err| globalObject.takeException(err);

                // only call onOpen once for clients
                if (!handlers.is_server) {
                    // clean onOpen callback so only called in the first handshake and not in every renegotiation
                    // on servers this would require a different approach but it's not needed because our servers will not call handshake multiple times
                    // servers don't support renegotiation
                    this.handlers.onOpen.unprotect();
                    this.handlers.onOpen = .zero;
                }
            } else {
                // call handhsake callback with authorized and authorization error if has one
                const authorization_error: JSValue = if (ssl_error.error_no == 0)
                    JSValue.jsNull()
                else
                    ssl_error.toJS(globalObject);

                result = callback.call(globalObject, this_value, &[_]JSValue{
                    this_value,
                    JSValue.jsBoolean(authorized),
                    authorization_error,
                }) catch |err| globalObject.takeException(err);
            }

            if (result.toError()) |err_value| {
                _ = handlers.callErrorHandler(this_value, &[_]JSC.JSValue{ this_value, err_value });
            }
        }

        pub fn onClose(this: *This, _: Socket, err: c_int, _: ?*anyopaque) void {
            JSC.markBinding(@src());
            log("onClose", .{});
            this.detachNativeCallback();
            this.socket.detach();
            defer this.deref();
            defer this.markInactive();

            if (this.flags.finalizing) {
                return;
            }

            const handlers = this.handlers;
            const vm = handlers.vm;
            this.poll_ref.unref(vm);

            const callback = handlers.onClose;

            if (callback == .zero)
                return;

            if (vm.isShuttingDown()) {
                return;
            }

            // the handlers must be kept alive for the duration of the function call
            // that way if we need to call the error handler, we can
            var scope = handlers.enter();
            defer scope.exit();

            const globalObject = handlers.globalObject;
            const this_value = this.getThisValue(globalObject);
            var js_error: JSValue = .undefined;
            if (err != 0) {
                // errors here are always a read error
                js_error = bun.sys.Error.fromCodeInt(err, .read).toJSC(globalObject);
            }

            _ = callback.call(globalObject, this_value, &[_]JSValue{
                this_value,
                js_error,
            }) catch |e| {
                _ = handlers.callErrorHandler(this_value, &.{ this_value, globalObject.takeException(e) });
            };
        }

        pub fn onData(this: *This, _: Socket, data: []const u8) void {
            JSC.markBinding(@src());
            log("onData({d})", .{data.len});
            if (this.socket.isDetached()) return;

            if (this.native_callback.onData(data)) return;

            const handlers = this.handlers;
            const callback = handlers.onData;
            if (callback == .zero or this.flags.finalizing) return;
            if (handlers.vm.isShuttingDown()) {
                return;
            }

            const globalObject = handlers.globalObject;
            const this_value = this.getThisValue(globalObject);
            const output_value = handlers.binary_type.toJS(data, globalObject);

            // the handlers must be kept alive for the duration of the function call
            // that way if we need to call the error handler, we can
            var scope = handlers.enter();
            defer scope.exit();

            // const encoding = handlers.encoding;
            _ = callback.call(globalObject, this_value, &[_]JSValue{
                this_value,
                output_value,
            }) catch |err| {
                _ = handlers.callErrorHandler(this_value, &.{ this_value, globalObject.takeException(err) });
            };
        }

        pub fn getData(
            _: *This,
            _: *JSC.JSGlobalObject,
        ) JSValue {
            log("getData()", .{});
            return JSValue.jsUndefined();
        }

        pub fn setData(
            this: *This,
            globalObject: *JSC.JSGlobalObject,
            value: JSC.JSValue,
        ) callconv(.C) bool {
            log("setData()", .{});
            This.dataSetCached(this.this_value, globalObject, value);
            return true;
        }

        pub fn getListener(
            this: *This,
            _: *JSC.JSGlobalObject,
        ) JSValue {
            if (!this.handlers.is_server or this.socket.isDetached()) {
                return JSValue.jsUndefined();
            }

            const l: *Listener = @fieldParentPtr("handlers", this.handlers);
            return l.strong_self.get() orelse JSValue.jsUndefined();
        }

        pub fn getReadyState(
            this: *This,
            _: *JSC.JSGlobalObject,
        ) JSValue {
            log("getReadyState()", .{});

            if (this.socket.isDetached()) {
                return JSValue.jsNumber(@as(i32, -1));
            } else if (this.socket.isClosed()) {
                return JSValue.jsNumber(@as(i32, 0));
            } else if (this.socket.isEstablished()) {
                return JSValue.jsNumber(@as(i32, 1));
            } else if (this.socket.isShutdown()) {
                return JSValue.jsNumber(@as(i32, -2));
            } else {
                return JSValue.jsNumber(@as(i32, 2));
            }
        }

        pub fn getAuthorized(
            this: *This,
            _: *JSC.JSGlobalObject,
        ) JSValue {
            log("getAuthorized()", .{});
            return JSValue.jsBoolean(this.flags.authorized);
        }
        pub fn timeout(
            this: *This,
            globalObject: *JSC.JSGlobalObject,
            callframe: *JSC.CallFrame,
        ) bun.JSError!JSValue {
            JSC.markBinding(@src());
            const args = callframe.arguments_old(1);
            if (this.socket.isDetached()) return JSValue.jsUndefined();
            if (args.len == 0) {
                return globalObject.throw("Expected 1 argument, got 0", .{});
            }
            const t = args.ptr[0].coerce(i32, globalObject);
            if (t < 0) {
                return globalObject.throw("Timeout must be a positive integer", .{});
            }
            log("timeout({d})", .{t});

            this.socket.setTimeout(@as(c_uint, @intCast(t)));

            return JSValue.jsUndefined();
        }

        pub fn getAuthorizationError(
            this: *This,
            globalObject: *JSC.JSGlobalObject,
            _: *JSC.CallFrame,
        ) bun.JSError!JSValue {
            JSC.markBinding(@src());

            if (this.socket.isDetached()) {
                return JSValue.jsNull();
            }

            // this error can change if called in different stages of hanshake
            // is very usefull to have this feature depending on the user workflow
            const ssl_error = this.socket.verifyError();
            if (ssl_error.error_no == 0) {
                return JSValue.jsNull();
            }

            const code = if (ssl_error.code == null) "" else ssl_error.code[0..bun.len(ssl_error.code)];

            const reason = if (ssl_error.reason == null) "" else ssl_error.reason[0..bun.len(ssl_error.reason)];

            const fallback = JSC.SystemError{
                .code = bun.String.createUTF8(code),
                .message = bun.String.createUTF8(reason),
            };

            return fallback.toErrorInstance(globalObject);
        }

        pub fn write(
            this: *This,
            globalObject: *JSC.JSGlobalObject,
            callframe: *JSC.CallFrame,
        ) bun.JSError!JSValue {
            JSC.markBinding(@src());

            if (this.socket.isDetached()) {
                return JSValue.jsNumber(@as(i32, -1));
            }

            var args = callframe.argumentsUndef(5);

            return switch (this.writeOrEnd(globalObject, args.mut(), false, false)) {
                .fail => .zero,
                .success => |result| JSValue.jsNumber(result.wrote),
            };
        }

        pub fn getLocalPort(
            this: *This,
            _: *JSC.JSGlobalObject,
        ) JSValue {
            if (this.socket.isDetached()) {
                return JSValue.jsUndefined();
            }

            return JSValue.jsNumber(this.socket.localPort());
        }

        pub fn getRemoteAddress(
            this: *This,
            globalThis: *JSC.JSGlobalObject,
        ) JSValue {
            if (this.socket.isDetached()) {
                return JSValue.jsUndefined();
            }

            var buf: [64]u8 = [_]u8{0} ** 64;
            var length: i32 = 64;
            var text_buf: [512]u8 = undefined;

            this.socket.remoteAddress(&buf, &length);
            const address_bytes = buf[0..@as(usize, @intCast(length))];
            const address: std.net.Address = switch (length) {
                4 => std.net.Address.initIp4(address_bytes[0..4].*, 0),
                16 => std.net.Address.initIp6(address_bytes[0..16].*, 0, 0, 0),
                else => return JSValue.jsUndefined(),
            };

            const text = bun.fmt.formatIp(address, &text_buf) catch unreachable;
            return ZigString.init(text).toJS(globalThis);
        }

        pub fn writeMaybeCorked(this: *This, buffer: []const u8, is_end: bool) i32 {
            if (this.socket.isShutdown() or this.socket.isClosed()) {
                return -1;
            }
            // we don't cork yet but we might later
            if (comptime ssl) {
                // TLS wrapped but in TCP mode
                if (this.wrapped == .tcp) {
                    const res = this.socket.rawWrite(buffer, is_end);
                    const uwrote: usize = @intCast(@max(res, 0));
                    this.bytes_written += uwrote;
                    log("write({d}, {any}) = {d}", .{ buffer.len, is_end, res });
                    return res;
                }
            }

            const res = this.socket.write(buffer, is_end);
            const uwrote: usize = @intCast(@max(res, 0));
            this.bytes_written += uwrote;
            log("write({d}, {any}) = {d}", .{ buffer.len, is_end, res });
            return res;
        }

        pub fn writeBuffered(
            this: *This,
            globalObject: *JSC.JSGlobalObject,
            callframe: *JSC.CallFrame,
        ) bun.JSError!JSValue {
            if (this.socket.isDetached()) {
                this.buffered_data_for_node_net.deinitWithAllocator(bun.default_allocator);
                return JSValue.jsBoolean(false);
            }

            const args = callframe.argumentsUndef(2);

            return switch (this.writeOrEndBuffered(globalObject, args.ptr[0], args.ptr[1], false)) {
                .fail => .zero,
                .success => |result| if (@max(result.wrote, 0) == result.total) .true else .false,
            };
        }

        pub fn endBuffered(
            this: *This,
            globalObject: *JSC.JSGlobalObject,
            callframe: *JSC.CallFrame,
        ) bun.JSError!JSValue {
            if (this.socket.isDetached()) {
                this.buffered_data_for_node_net.deinitWithAllocator(bun.default_allocator);
                return JSValue.jsBoolean(false);
            }

            const args = callframe.argumentsUndef(2);
            this.ref();
            defer this.deref();

            return switch (this.writeOrEndBuffered(globalObject, args.ptr[0], args.ptr[1], false)) {
                .fail => .zero,
                .success => |result| brk: {
                    if (result.wrote == result.total) {
                        this.socket.flush();
                        // markInactive does .detached = true
                        this.markInactive();
                    }

                    break :brk JSValue.jsBoolean(@as(usize, @max(result.wrote, 0)) == result.total);
                },
            };
        }

        fn writeOrEndBuffered(this: *This, globalObject: *JSC.JSGlobalObject, data_value: JSC.JSValue, encoding_value: JSC.JSValue, comptime is_end: bool) WriteResult {
            if (this.buffered_data_for_node_net.len == 0) {
                var values = [4]JSC.JSValue{ data_value, .undefined, .undefined, encoding_value };
                return this.writeOrEnd(globalObject, &values, true, is_end);
            }

            var stack_fallback = std.heap.stackFallback(16 * 1024, bun.default_allocator);
            const buffer: JSC.Node.StringOrBuffer = if (data_value.isUndefined())
                JSC.Node.StringOrBuffer.empty
            else
                JSC.Node.StringOrBuffer.fromJSWithEncodingValueMaybeAsync(globalObject, stack_fallback.get(), data_value, encoding_value, false) catch {
                    return .fail;
                } orelse {
                    if (!globalObject.hasException()) {
                        globalObject.throwInvalidArgumentTypeValue("data", "string, buffer, or blob", data_value) catch {};
                        return .fail;
                    }
                    return .fail;
                };
            defer buffer.deinit();
            if (this.socket.isShutdown() or this.socket.isClosed()) {
                return .{
                    .success = .{
                        .wrote = -1,
                        .total = buffer.slice().len + this.buffered_data_for_node_net.len,
                    },
                };
            }

            const total_to_write: usize = buffer.slice().len + @as(usize, this.buffered_data_for_node_net.len);
            if (total_to_write == 0) {
                return .{ .success = .{} };
            }

            const wrote: i32 = brk: {
                if (comptime !ssl and Environment.isPosix) {
                    // fast-ish path: use writev() to avoid cloning to another buffer.
                    if (this.socket.socket == .connected and buffer.slice().len > 0) {
                        const rc = this.socket.socket.connected.write2(this.buffered_data_for_node_net.slice(), buffer.slice());
                        const written: usize = @intCast(@max(rc, 0));
                        const leftover = total_to_write -| written;
                        if (leftover == 0) {
                            this.buffered_data_for_node_net.deinitWithAllocator(bun.default_allocator);
                            this.buffered_data_for_node_net = .{};
                            break :brk rc;
                        }

                        const remaining_in_buffered_data = this.buffered_data_for_node_net.slice()[@min(written, this.buffered_data_for_node_net.len)..];
                        const remaining_in_input_data = buffer.slice()[@min(this.buffered_data_for_node_net.len -| written, buffer.slice().len)..];

                        if (written > 0) {
                            if (remaining_in_buffered_data.len > 0) {
                                var input_buffer = this.buffered_data_for_node_net.slice();
                                bun.C.memmove(input_buffer.ptr, input_buffer.ptr[written..], remaining_in_buffered_data.len);
                                this.buffered_data_for_node_net.len = @truncate(remaining_in_buffered_data.len);
                            }
                        }

                        if (remaining_in_input_data.len > 0) {
                            this.buffered_data_for_node_net.append(bun.default_allocator, remaining_in_input_data) catch bun.outOfMemory();
                        }

                        break :brk rc;
                    }
                }

                // slower-path: clone the data, do one write.
                this.buffered_data_for_node_net.append(bun.default_allocator, buffer.slice()) catch bun.outOfMemory();
                const rc = this.writeMaybeCorked(this.buffered_data_for_node_net.slice(), is_end);
                if (rc > 0) {
                    const wrote: usize = @intCast(@max(rc, 0));
                    // did we write everything?
                    // we can free this temporary buffer.
                    if (wrote == this.buffered_data_for_node_net.len) {
                        this.buffered_data_for_node_net.deinitWithAllocator(bun.default_allocator);
                        this.buffered_data_for_node_net = .{};
                    } else {
                        // Otherwise, let's move the temporary buffer back.
                        const len = @as(usize, @intCast(this.buffered_data_for_node_net.len)) - wrote;
                        bun.debugAssert(len <= this.buffered_data_for_node_net.len);
                        bun.debugAssert(len <= this.buffered_data_for_node_net.cap);
                        bun.C.memmove(this.buffered_data_for_node_net.ptr, this.buffered_data_for_node_net.ptr[wrote..], len);
                        this.buffered_data_for_node_net.len = @truncate(len);
                    }
                }

                break :brk rc;
            };

            return .{
                .success = .{
                    .wrote = wrote,
                    .total = total_to_write,
                },
            };
        }

        fn writeOrEnd(this: *This, globalObject: *JSC.JSGlobalObject, args: []JSC.JSValue, buffer_unwritten_data: bool, comptime is_end: bool) WriteResult {
            if (args[0].isUndefined()) return .{ .success = .{} };

            bun.debugAssert(this.buffered_data_for_node_net.len == 0);
            var encoding_value: JSC.JSValue = args[3];
            if (args[2].isString()) {
                encoding_value = args[2];
                args[2] = .undefined;
            } else if (args[1].isString()) {
                encoding_value = args[1];
                args[1] = .undefined;
            }

            const offset_value = args[1];
            const length_value = args[2];

            if (encoding_value != .undefined and (offset_value != .undefined or length_value != .undefined)) {
                return globalObject.throwTODO("Support encoding with offset and length altogether. Only either encoding or offset, length is supported, but not both combinations yet.") catch .fail;
            }

            var stack_fallback = std.heap.stackFallback(16 * 1024, bun.default_allocator);
            const buffer: JSC.Node.BlobOrStringOrBuffer = if (args[0].isUndefined())
                JSC.Node.BlobOrStringOrBuffer{ .string_or_buffer = JSC.Node.StringOrBuffer.empty }
            else
                JSC.Node.BlobOrStringOrBuffer.fromJSWithEncodingValueMaybeAsyncAllowRequestResponse(globalObject, stack_fallback.get(), args[0], encoding_value, false, true) catch {
                    return .fail;
                } orelse {
                    if (!globalObject.hasException()) {
                        return globalObject.throwInvalidArgumentTypeValue("data", "string, buffer, or blob", args[0]) catch .fail;
                    }
                    return .fail;
                };

            defer buffer.deinit();
            if (buffer == .blob and buffer.blob.needsToReadFile()) {
                return globalObject.throw("File blob not supported yet in this function.", .{}) catch .fail;
            }

            const label = if (comptime is_end) "end" else "write";

            const byte_offset: usize = brk: {
                if (offset_value.isUndefined()) break :brk 0;
                if (!offset_value.isAnyInt()) {
                    return globalObject.throwInvalidArgumentType(comptime "Socket." ++ label, "byteOffset", "integer") catch .fail;
                }
                const i = offset_value.toInt64();
                if (i < 0) {
                    return globalObject.throwRangeError(i, .{ .field_name = "byteOffset", .min = 0, .max = JSC.MAX_SAFE_INTEGER }) catch .fail;
                }
                break :brk @intCast(i);
            };

            const byte_length: usize = brk: {
                if (length_value.isUndefined()) break :brk buffer.slice().len;
                if (!length_value.isAnyInt()) {
                    return globalObject.throwInvalidArgumentType(comptime "Socket." ++ label, "byteLength", "integer") catch .fail;
                }

                const l = length_value.toInt64();

                if (l < 0) {
                    return globalObject.throwRangeError(l, .{ .field_name = "byteLength", .min = 0, .max = JSC.MAX_SAFE_INTEGER }) catch .fail;
                }
                break :brk @intCast(l);
            };

            var bytes = buffer.slice();

            if (byte_offset > bytes.len) {
                return globalObject.throwRangeError(@as(i64, @intCast(byte_offset)), .{ .field_name = "byteOffset", .min = 0, .max = @intCast(bytes.len) }) catch .fail;
            }

            bytes = bytes[byte_offset..];

            if (byte_length > bytes.len) {
                return globalObject.throwRangeError(@as(i64, @intCast(byte_length)), .{ .field_name = "byteLength", .min = 0, .max = @intCast(bytes.len) }) catch .fail;
            }

            bytes = bytes[0..byte_length];

            if (bytes.len == 0) {
                return .{ .success = .{} };
            }

            if (globalObject.hasException()) {
                return .fail;
            }

            if (this.socket.isShutdown() or this.socket.isClosed()) {
                return .{
                    .success = .{
                        .wrote = -1,
                        .total = bytes.len,
                    },
                };
            }

            const wrote = this.writeMaybeCorked(bytes, is_end);
            const uwrote: usize = @intCast(@max(wrote, 0));
            if (buffer_unwritten_data) {
                const remaining = bytes[uwrote..];
                if (remaining.len > 0) {
                    this.buffered_data_for_node_net.append(bun.default_allocator, remaining) catch bun.outOfMemory();
                }
            }

            return .{
                .success = .{
                    .wrote = wrote,
                    .total = bytes.len,
                },
            };
        }
        fn internalFlush(this: *This) void {
            if (this.buffered_data_for_node_net.len > 0) {
                const written: usize = @intCast(@max(this.socket.write(this.buffered_data_for_node_net.slice(), false), 0));
                this.bytes_written += written;
                if (written > 0) {
                    if (this.buffered_data_for_node_net.len > written) {
                        const remaining = this.buffered_data_for_node_net.slice()[written..];
                        bun.C.memmove(this.buffered_data_for_node_net.ptr, remaining.ptr, remaining.len);
                        this.buffered_data_for_node_net.len = @truncate(remaining.len);
                    } else {
                        this.buffered_data_for_node_net.deinitWithAllocator(bun.default_allocator);
                        this.buffered_data_for_node_net = .{};
                    }
                }
            }

            this.socket.flush();
        }
        pub fn flush(
            this: *This,
            _: *JSC.JSGlobalObject,
            _: *JSC.CallFrame,
        ) bun.JSError!JSValue {
            JSC.markBinding(@src());
            this.internalFlush();
            return JSValue.jsUndefined();
        }

        pub fn terminate(
            this: *This,
            _: *JSC.JSGlobalObject,
            _: *JSC.CallFrame,
        ) bun.JSError!JSValue {
            JSC.markBinding(@src());
            this.closeAndDetach(.failure);
            return JSValue.jsUndefined();
        }

        pub fn shutdown(
            this: *This,
            _: *JSC.JSGlobalObject,
            callframe: *JSC.CallFrame,
        ) bun.JSError!JSValue {
            JSC.markBinding(@src());
            const args = callframe.arguments_old(1);
            if (args.len > 0 and args.ptr[0].toBoolean()) {
                this.socket.shutdownRead();
            } else {
                this.socket.shutdown();
            }

            return JSValue.jsUndefined();
        }

        pub fn end(
            this: *This,
            globalObject: *JSC.JSGlobalObject,
            callframe: *JSC.CallFrame,
        ) bun.JSError!JSValue {
            JSC.markBinding(@src());

            var args = callframe.argumentsUndef(5);

            log("end({d} args)", .{args.len});

            if (this.socket.isDetached()) {
                return JSValue.jsNumber(@as(i32, -1));
            }

            this.ref();
            defer this.deref();

            return switch (this.writeOrEnd(globalObject, args.mut(), false, true)) {
                .fail => .zero,
                .success => |result| brk: {
                    if (result.wrote == result.total) {
                        this.socket.flush();
                        // markInactive does .detached = true
                        this.markInactive();
                    }
                    break :brk JSValue.jsNumber(result.wrote);
                },
            };
        }

        pub fn jsRef(this: *This, globalObject: *JSC.JSGlobalObject, _: *JSC.CallFrame) bun.JSError!JSValue {
            JSC.markBinding(@src());
            if (this.socket.isDetached()) return JSValue.jsUndefined();
            this.poll_ref.ref(globalObject.bunVM());
            return JSValue.jsUndefined();
        }

        pub fn jsUnref(this: *This, globalObject: *JSC.JSGlobalObject, _: *JSC.CallFrame) bun.JSError!JSValue {
            JSC.markBinding(@src());
            this.poll_ref.unref(globalObject.bunVM());
            return JSValue.jsUndefined();
        }

        pub fn deinit(this: *This) void {
            this.markInactive();
            this.detachNativeCallback();

            this.buffered_data_for_node_net.deinitWithAllocator(bun.default_allocator);

            this.poll_ref.unref(JSC.VirtualMachine.get());
            // need to deinit event without being attached
            if (this.flags.owned_protos) {
                if (this.protos) |protos| {
                    this.protos = null;
                    default_allocator.free(protos);
                }
            }

            if (this.server_name) |server_name| {
                this.server_name = null;
                default_allocator.free(server_name);
            }

            if (this.connection) |connection| {
                this.connection = null;
                connection.deinit();
            }
            if (this.socket_context) |socket_context| {
                this.socket_context = null;
                socket_context.deinit(ssl);
            }
            this.destroy();
        }

        pub fn finalize(this: *This) void {
            log("finalize() {d} {}", .{ @intFromPtr(this), this.socket_context != null });
            this.flags.finalizing = true;
            if (!this.socket.isClosed()) {
                this.closeAndDetach(.failure);
            }

            this.deref();
        }

        pub fn reload(this: *This, globalObject: *JSC.JSGlobalObject, callframe: *JSC.CallFrame) bun.JSError!JSValue {
            const args = callframe.arguments_old(1);

            if (args.len < 1) {
                return globalObject.throw("Expected 1 argument", .{});
            }

            if (this.socket.isDetached()) {
                return JSValue.jsUndefined();
            }

            const opts = args.ptr[0];
            if (opts.isEmptyOrUndefinedOrNull() or opts.isBoolean() or !opts.isObject()) {
                return globalObject.throw("Expected options object", .{});
            }

            const socket_obj = try opts.get(globalObject, "socket") orelse {
                return globalObject.throw("Expected \"socket\" option", .{});
            };

            const handlers = try Handlers.fromJS(globalObject, socket_obj);

            var prev_handlers = this.handlers;
            prev_handlers.unprotect();
            this.handlers.* = handlers; // TODO: this is a memory leak
            this.handlers.protect();

            return JSValue.jsUndefined();
        }

        pub fn disableRenegotiation(
            this: *This,
            _: *JSC.JSGlobalObject,
            _: *JSC.CallFrame,
        ) bun.JSError!JSValue {
            if (comptime ssl == false) {
                return JSValue.jsUndefined();
            }
            const ssl_ptr = this.socket.ssl() orelse return JSValue.jsUndefined();
            BoringSSL.SSL_set_renegotiate_mode(ssl_ptr, BoringSSL.ssl_renegotiate_never);
            return JSValue.jsUndefined();
        }

        pub fn setVerifyMode(
            this: *This,
            globalObject: *JSC.JSGlobalObject,
            callframe: *JSC.CallFrame,
        ) bun.JSError!JSValue {
            if (comptime ssl == false) {
                return JSValue.jsUndefined();
            }
            if (this.socket.isDetached()) {
                return JSValue.jsUndefined();
            }

            const args = callframe.arguments_old(2);

            if (args.len < 2) {
                return globalObject.throw("Expected requestCert and rejectUnauthorized arguments", .{});
            }
            const request_cert_js = args.ptr[0];
            const reject_unauthorized_js = args.ptr[1];
            if (!request_cert_js.isBoolean() or !reject_unauthorized_js.isBoolean()) {
                return globalObject.throw("Expected requestCert and rejectUnauthorized arguments to be boolean", .{});
            }

            const request_cert = request_cert_js.toBoolean();
            const reject_unauthorized = request_cert_js.toBoolean();
            var verify_mode: c_int = BoringSSL.SSL_VERIFY_NONE;
            if (this.handlers.is_server) {
                if (request_cert) {
                    verify_mode = BoringSSL.SSL_VERIFY_PEER;
                    if (reject_unauthorized)
                        verify_mode |= BoringSSL.SSL_VERIFY_FAIL_IF_NO_PEER_CERT;
                }
            }
            const ssl_ptr = this.socket.ssl();
            // we always allow and check the SSL certificate after the handshake or renegotiation
            BoringSSL.SSL_set_verify(ssl_ptr, verify_mode, alwaysAllowSSLVerifyCallback);
            return JSValue.jsUndefined();
        }

        pub fn renegotiate(
            this: *This,
            globalObject: *JSC.JSGlobalObject,
            _: *JSC.CallFrame,
        ) bun.JSError!JSValue {
            if (comptime ssl == false) {
                return JSValue.jsUndefined();
            }

            const ssl_ptr = this.socket.ssl() orelse return JSValue.jsUndefined();
            BoringSSL.ERR_clear_error();
            if (BoringSSL.SSL_renegotiate(ssl_ptr) != 1) {
                return globalObject.throwValue(getSSLException(globalObject, "SSL_renegotiate error"));
            }
            return JSValue.jsUndefined();
        }
        pub fn getTLSTicket(
            this: *This,
            globalObject: *JSC.JSGlobalObject,
            _: *JSC.CallFrame,
        ) bun.JSError!JSValue {
            if (comptime ssl == false) {
                return JSValue.jsUndefined();
            }

            const ssl_ptr = this.socket.ssl() orelse return JSValue.jsUndefined();
            const session = BoringSSL.SSL_get_session(ssl_ptr) orelse return JSValue.jsUndefined();
            var ticket: [*c]const u8 = undefined;
            var length: usize = 0;
            //The pointer is only valid while the connection is in use so we need to copy it
            BoringSSL.SSL_SESSION_get0_ticket(session, @as([*c][*c]const u8, @ptrCast(&ticket)), &length);

            if (ticket == null or length == 0) {
                return JSValue.jsUndefined();
            }

            return JSC.ArrayBuffer.createBuffer(globalObject, ticket[0..length]);
        }

        pub fn setSession(
            this: *This,
            globalObject: *JSC.JSGlobalObject,
            callframe: *JSC.CallFrame,
        ) bun.JSError!JSValue {
            if (comptime ssl == false) {
                return JSValue.jsUndefined();
            }

            if (this.socket.isDetached()) {
                return JSValue.jsUndefined();
            }

            const args = callframe.arguments_old(1);

            if (args.len < 1) {
                return globalObject.throw("Expected session to be a string, Buffer or TypedArray", .{});
            }

            const session_arg = args.ptr[0];
            var arena: bun.ArenaAllocator = bun.ArenaAllocator.init(bun.default_allocator);
            defer arena.deinit();

            if (JSC.Node.StringOrBuffer.fromJS(globalObject, arena.allocator(), session_arg)) |sb| {
                defer sb.deinit();
                const session_slice = sb.slice();
                const ssl_ptr = this.socket.ssl();
                var tmp = @as([*c]const u8, @ptrCast(session_slice.ptr));
                const session = BoringSSL.d2i_SSL_SESSION(null, &tmp, @as(c_long, @intCast(session_slice.len))) orelse return JSValue.jsUndefined();
                if (BoringSSL.SSL_set_session(ssl_ptr, session) != 1) {
                    return globalObject.throwValue(getSSLException(globalObject, "SSL_set_session error"));
                }
                return JSValue.jsUndefined();
            } else {
                return globalObject.throw("Expected session to be a string, Buffer or TypedArray", .{});
            }
        }

        pub fn getSession(
            this: *This,
            globalObject: *JSC.JSGlobalObject,
            _: *JSC.CallFrame,
        ) bun.JSError!JSValue {
            if (comptime ssl == false) {
                return JSValue.jsUndefined();
            }

            const ssl_ptr = this.socket.ssl() orelse return JSValue.jsUndefined();
            const session = BoringSSL.SSL_get_session(ssl_ptr) orelse return JSValue.jsUndefined();
            const size = BoringSSL.i2d_SSL_SESSION(session, null);
            if (size <= 0) {
                return JSValue.jsUndefined();
            }

            const buffer_size = @as(usize, @intCast(size));
            var buffer = JSValue.createBufferFromLength(globalObject, buffer_size);
            var buffer_ptr = @as([*c]u8, @ptrCast(buffer.asArrayBuffer(globalObject).?.ptr));

            const result_size = BoringSSL.i2d_SSL_SESSION(session, &buffer_ptr);
            bun.assert(result_size == size);
            return buffer;
        }
        pub fn getBytesWritten(
            this: *This,
            _: *JSC.JSGlobalObject,
        ) JSValue {
            return JSC.JSValue.jsNumber(this.bytes_written + this.buffered_data_for_node_net.len);
        }

        pub fn getALPNProtocol(
            this: *This,
            globalObject: *JSC.JSGlobalObject,
        ) JSValue {
            if (comptime ssl == false) {
                return JSValue.jsBoolean(false);
            }

            var alpn_proto: [*c]const u8 = null;
            var alpn_proto_len: u32 = 0;

            const ssl_ptr = this.socket.ssl() orelse return JSValue.jsBoolean(false);

            BoringSSL.SSL_get0_alpn_selected(ssl_ptr, &alpn_proto, &alpn_proto_len);
            if (alpn_proto == null or alpn_proto_len == 0) {
                return JSValue.jsBoolean(false);
            }

            const slice = alpn_proto[0..alpn_proto_len];
            if (strings.eql(slice, "h2")) {
                return bun.String.static("h2").toJS(globalObject);
            }
            if (strings.eql(slice, "http/1.1")) {
                return bun.String.static("http/1.1").toJS(globalObject);
            }
            return ZigString.fromUTF8(slice).toJS(globalObject);
        }
        pub fn exportKeyingMaterial(
            this: *This,
            globalObject: *JSC.JSGlobalObject,
            callframe: *JSC.CallFrame,
        ) bun.JSError!JSValue {
            if (comptime ssl == false) {
                return JSValue.jsUndefined();
            }

            if (this.socket.isDetached()) {
                return JSValue.jsUndefined();
            }

            const args = callframe.arguments_old(3);
            if (args.len < 2) {
                return globalObject.throw("Expected length and label to be provided", .{});
            }
            const length_arg = args.ptr[0];
            if (!length_arg.isNumber()) {
                return globalObject.throw("Expected length to be a number", .{});
            }

            const length = length_arg.coerceToInt64(globalObject);
            if (length < 0) {
                return globalObject.throw("Expected length to be a positive number", .{});
            }

            const label_arg = args.ptr[1];
            if (!label_arg.isString()) {
                return globalObject.throw("Expected label to be a string", .{});
            }

            var label = try label_arg.toSliceOrNull(globalObject);

            defer label.deinit();
            const label_slice = label.slice();
            const ssl_ptr = this.socket.ssl() orelse return JSValue.jsUndefined();

            if (args.len > 2) {
                const context_arg = args.ptr[2];

                var arena: bun.ArenaAllocator = bun.ArenaAllocator.init(bun.default_allocator);
                defer arena.deinit();

                if (JSC.Node.StringOrBuffer.fromJS(globalObject, arena.allocator(), context_arg)) |sb| {
                    defer sb.deinit();
                    const context_slice = sb.slice();

                    const buffer_size = @as(usize, @intCast(length));
                    var buffer = JSValue.createBufferFromLength(globalObject, buffer_size);
                    const buffer_ptr = @as([*c]u8, @ptrCast(buffer.asArrayBuffer(globalObject).?.ptr));

                    const result = BoringSSL.SSL_export_keying_material(ssl_ptr, buffer_ptr, buffer_size, @as([*c]const u8, @ptrCast(label_slice.ptr)), label_slice.len, @as([*c]const u8, @ptrCast(context_slice.ptr)), context_slice.len, 1);
                    if (result != 1) {
                        return globalObject.throwValue(getSSLException(globalObject, "Failed to export keying material"));
                    }
                    return buffer;
                } else {
                    return globalObject.throw("Expected context to be a string, Buffer or TypedArray", .{});
                }
            } else {
                const buffer_size = @as(usize, @intCast(length));
                var buffer = JSValue.createBufferFromLength(globalObject, buffer_size);
                const buffer_ptr = @as([*c]u8, @ptrCast(buffer.asArrayBuffer(globalObject).?.ptr));

                const result = BoringSSL.SSL_export_keying_material(ssl_ptr, buffer_ptr, buffer_size, @as([*c]const u8, @ptrCast(label_slice.ptr)), label_slice.len, null, 0, 0);
                if (result != 1) {
                    return globalObject.throwValue(getSSLException(globalObject, "Failed to export keying material"));
                }
                return buffer;
            }
        }

        pub fn getEphemeralKeyInfo(
            this: *This,
            globalObject: *JSC.JSGlobalObject,
            _: *JSC.CallFrame,
        ) bun.JSError!JSValue {
            if (comptime ssl == false) {
                return JSValue.jsNull();
            }

            // only available for clients
            if (this.handlers.is_server) {
                return JSValue.jsNull();
            }
            var result = JSValue.createEmptyObject(globalObject, 3);

            const ssl_ptr = this.socket.ssl() orelse return JSValue.jsNull();

            // TODO: investigate better option or compatible way to get the key
            // this implementation follows nodejs but for BoringSSL SSL_get_server_tmp_key will always return 0
            // wich will result in a empty object
            // var raw_key: [*c]BoringSSL.EVP_PKEY = undefined;
            // if (BoringSSL.SSL_get_server_tmp_key(ssl_ptr, @ptrCast([*c][*c]BoringSSL.EVP_PKEY, &raw_key)) == 0) {
            //     return result;
            // }
            const raw_key: [*c]BoringSSL.EVP_PKEY = BoringSSL.SSL_get_privatekey(ssl_ptr);
            if (raw_key == null) {
                return result;
            }

            const kid = BoringSSL.EVP_PKEY_id(raw_key);
            const bits = BoringSSL.EVP_PKEY_bits(raw_key);

            switch (kid) {
                BoringSSL.EVP_PKEY_DH => {
                    result.put(globalObject, ZigString.static("type"), bun.String.static("DH").toJS(globalObject));
                    result.put(globalObject, ZigString.static("size"), JSValue.jsNumber(bits));
                },

                BoringSSL.EVP_PKEY_EC, BoringSSL.EVP_PKEY_X25519, BoringSSL.EVP_PKEY_X448 => {
                    var curve_name: []const u8 = undefined;
                    if (kid == BoringSSL.EVP_PKEY_EC) {
                        const ec = BoringSSL.EVP_PKEY_get1_EC_KEY(raw_key);
                        const nid = BoringSSL.EC_GROUP_get_curve_name(BoringSSL.EC_KEY_get0_group(ec));
                        const nid_str = BoringSSL.OBJ_nid2sn(nid);
                        if (nid_str != null) {
                            curve_name = nid_str[0..bun.len(nid_str)];
                        } else {
                            curve_name = "";
                        }
                    } else {
                        const kid_str = BoringSSL.OBJ_nid2sn(kid);
                        if (kid_str != null) {
                            curve_name = kid_str[0..bun.len(kid_str)];
                        } else {
                            curve_name = "";
                        }
                    }
                    result.put(globalObject, ZigString.static("type"), bun.String.static("ECDH").toJS(globalObject));
                    result.put(globalObject, ZigString.static("name"), ZigString.fromUTF8(curve_name).toJS(globalObject));
                    result.put(globalObject, ZigString.static("size"), JSValue.jsNumber(bits));
                },
                else => {},
            }
            return result;
        }

        pub fn getCipher(
            this: *This,
            globalObject: *JSC.JSGlobalObject,
            _: *JSC.CallFrame,
        ) bun.JSError!JSValue {
            if (comptime ssl == false) {
                return JSValue.jsUndefined();
            }

            const ssl_ptr = this.socket.ssl() orelse return JSValue.jsUndefined();
            const cipher = BoringSSL.SSL_get_current_cipher(ssl_ptr);
            var result = JSValue.createEmptyObject(globalObject, 3);

            if (cipher == null) {
                result.put(globalObject, ZigString.static("name"), JSValue.jsNull());
                result.put(globalObject, ZigString.static("standardName"), JSValue.jsNull());
                result.put(globalObject, ZigString.static("version"), JSValue.jsNull());
                return result;
            }

            const name = BoringSSL.SSL_CIPHER_get_name(cipher);
            if (name == null) {
                result.put(globalObject, ZigString.static("name"), JSValue.jsNull());
            } else {
                result.put(globalObject, ZigString.static("name"), ZigString.fromUTF8(name[0..bun.len(name)]).toJS(globalObject));
            }

            const standard_name = BoringSSL.SSL_CIPHER_standard_name(cipher);
            if (standard_name == null) {
                result.put(globalObject, ZigString.static("standardName"), JSValue.jsNull());
            } else {
                result.put(globalObject, ZigString.static("standardName"), ZigString.fromUTF8(standard_name[0..bun.len(standard_name)]).toJS(globalObject));
            }

            const version = BoringSSL.SSL_CIPHER_get_version(cipher);
            if (version == null) {
                result.put(globalObject, ZigString.static("version"), JSValue.jsNull());
            } else {
                result.put(globalObject, ZigString.static("version"), ZigString.fromUTF8(version[0..bun.len(version)]).toJS(globalObject));
            }

            return result;
        }

        pub fn getTLSPeerFinishedMessage(
            this: *This,
            globalObject: *JSC.JSGlobalObject,
            _: *JSC.CallFrame,
        ) bun.JSError!JSValue {
            if (comptime ssl == false) {
                return JSValue.jsUndefined();
            }

            const ssl_ptr = this.socket.ssl() orelse return JSValue.jsUndefined();
            // We cannot just pass nullptr to SSL_get_peer_finished()
            // because it would further be propagated to memcpy(),
            // where the standard requirements as described in ISO/IEC 9899:2011
            // sections 7.21.2.1, 7.21.1.2, and 7.1.4, would be violated.
            // Thus, we use a dummy byte.
            var dummy: [1]u8 = undefined;
            const size = BoringSSL.SSL_get_peer_finished(ssl_ptr, @as(*anyopaque, @ptrCast(&dummy)), @sizeOf(@TypeOf(dummy)));
            if (size == 0) return JSValue.jsUndefined();

            const buffer_size = @as(usize, @intCast(size));
            var buffer = JSValue.createBufferFromLength(globalObject, buffer_size);
            const buffer_ptr = @as(*anyopaque, @ptrCast(buffer.asArrayBuffer(globalObject).?.ptr));

            const result_size = BoringSSL.SSL_get_peer_finished(ssl_ptr, buffer_ptr, buffer_size);
            bun.assert(result_size == size);
            return buffer;
        }

        pub fn getTLSFinishedMessage(
            this: *This,
            globalObject: *JSC.JSGlobalObject,
            _: *JSC.CallFrame,
        ) bun.JSError!JSValue {
            if (comptime ssl == false) {
                return JSValue.jsUndefined();
            }

            const ssl_ptr = this.socket.ssl() orelse return JSValue.jsUndefined();
            // We cannot just pass nullptr to SSL_get_finished()
            // because it would further be propagated to memcpy(),
            // where the standard requirements as described in ISO/IEC 9899:2011
            // sections 7.21.2.1, 7.21.1.2, and 7.1.4, would be violated.
            // Thus, we use a dummy byte.
            var dummy: [1]u8 = undefined;
            const size = BoringSSL.SSL_get_finished(ssl_ptr, @as(*anyopaque, @ptrCast(&dummy)), @sizeOf(@TypeOf(dummy)));
            if (size == 0) return JSValue.jsUndefined();

            const buffer_size = @as(usize, @intCast(size));
            var buffer = JSValue.createBufferFromLength(globalObject, buffer_size);
            const buffer_ptr = @as(*anyopaque, @ptrCast(buffer.asArrayBuffer(globalObject).?.ptr));

            const result_size = BoringSSL.SSL_get_finished(ssl_ptr, buffer_ptr, buffer_size);
            bun.assert(result_size == size);
            return buffer;
        }

        pub fn getSharedSigalgs(
            this: *This,
            globalObject: *JSC.JSGlobalObject,
            _: *JSC.CallFrame,
        ) bun.JSError!JSValue {
            JSC.markBinding(@src());
            if (comptime ssl == false) {
                return JSValue.jsNull();
            }

            const ssl_ptr = this.socket.ssl() orelse return JSValue.jsNull();

            const nsig = BoringSSL.SSL_get_shared_sigalgs(ssl_ptr, 0, null, null, null, null, null);

            const array = JSC.JSValue.createEmptyArray(globalObject, @as(usize, @intCast(nsig)));

            for (0..@as(usize, @intCast(nsig))) |i| {
                var hash_nid: c_int = 0;
                var sign_nid: c_int = 0;
                var sig_with_md: []const u8 = "";

                _ = BoringSSL.SSL_get_shared_sigalgs(ssl_ptr, @as(c_int, @intCast(i)), &sign_nid, &hash_nid, null, null, null);
                switch (sign_nid) {
                    BoringSSL.EVP_PKEY_RSA => {
                        sig_with_md = "RSA";
                    },
                    BoringSSL.EVP_PKEY_RSA_PSS => {
                        sig_with_md = "RSA-PSS";
                    },

                    BoringSSL.EVP_PKEY_DSA => {
                        sig_with_md = "DSA";
                    },

                    BoringSSL.EVP_PKEY_EC => {
                        sig_with_md = "ECDSA";
                    },

                    BoringSSL.NID_ED25519 => {
                        sig_with_md = "Ed25519";
                    },

                    BoringSSL.NID_ED448 => {
                        sig_with_md = "Ed448";
                    },
                    BoringSSL.NID_id_GostR3410_2001 => {
                        sig_with_md = "gost2001";
                    },

                    BoringSSL.NID_id_GostR3410_2012_256 => {
                        sig_with_md = "gost2012_256";
                    },
                    BoringSSL.NID_id_GostR3410_2012_512 => {
                        sig_with_md = "gost2012_512";
                    },
                    else => {
                        const sn_str = BoringSSL.OBJ_nid2sn(sign_nid);
                        if (sn_str != null) {
                            sig_with_md = sn_str[0..bun.len(sn_str)];
                        } else {
                            sig_with_md = "UNDEF";
                        }
                    },
                }

                const hash_str = BoringSSL.OBJ_nid2sn(hash_nid);
                if (hash_str != null) {
                    const hash_str_len = bun.len(hash_str);
                    const hash_slice = hash_str[0..hash_str_len];
                    const buffer = bun.default_allocator.alloc(u8, sig_with_md.len + hash_str_len + 1) catch bun.outOfMemory();
                    defer bun.default_allocator.free(buffer);

                    bun.copy(u8, buffer, sig_with_md);
                    buffer[sig_with_md.len] = '+';
                    bun.copy(u8, buffer[sig_with_md.len + 1 ..], hash_slice);
                    array.putIndex(globalObject, @as(u32, @intCast(i)), JSC.ZigString.fromUTF8(buffer).toJS(globalObject));
                } else {
                    const buffer = bun.default_allocator.alloc(u8, sig_with_md.len + 6) catch bun.outOfMemory();
                    defer bun.default_allocator.free(buffer);

                    bun.copy(u8, buffer, sig_with_md);
                    bun.copy(u8, buffer[sig_with_md.len..], "+UNDEF");
                    array.putIndex(globalObject, @as(u32, @intCast(i)), JSC.ZigString.fromUTF8(buffer).toJS(globalObject));
                }
            }
            return array;
        }

        pub fn getTLSVersion(
            this: *This,
            globalObject: *JSC.JSGlobalObject,
            _: *JSC.CallFrame,
        ) bun.JSError!JSValue {
            JSC.markBinding(@src());
            if (comptime ssl == false) {
                return JSValue.jsNull();
            }

            const ssl_ptr = this.socket.ssl() orelse return JSValue.jsNull();
            const version = BoringSSL.SSL_get_version(ssl_ptr);
            if (version == null) return JSValue.jsNull();
            const version_len = bun.len(version);
            if (version_len == 0) return JSValue.jsNull();
            const slice = version[0..version_len];
            return ZigString.fromUTF8(slice).toJS(globalObject);
        }

        pub fn setMaxSendFragment(
            this: *This,
            globalObject: *JSC.JSGlobalObject,
            callframe: *JSC.CallFrame,
        ) bun.JSError!JSValue {
            JSC.markBinding(@src());
            if (comptime ssl == false) {
                return JSValue.jsBoolean(false);
            }

            const args = callframe.arguments_old(1);

            if (args.len < 1) {
                return globalObject.throw("Expected size to be a number", .{});
            }

            const arg = args.ptr[0];
            if (!arg.isNumber()) {
                return globalObject.throw("Expected size to be a number", .{});
            }
            const size = args.ptr[0].coerceToInt64(globalObject);
            if (size < 1) {
                return globalObject.throw("Expected size to be greater than 1", .{});
            }
            if (size > 16384) {
                return globalObject.throw("Expected size to be less than 16385", .{});
            }

            const ssl_ptr = this.socket.ssl() orelse return JSValue.jsBoolean(false);
            return JSValue.jsBoolean(BoringSSL.SSL_set_max_send_fragment(ssl_ptr, @as(usize, @intCast(size))) == 1);
        }
        pub fn getPeerCertificate(
            this: *This,
            globalObject: *JSC.JSGlobalObject,
            callframe: *JSC.CallFrame,
        ) bun.JSError!JSValue {
            JSC.markBinding(@src());
            if (comptime ssl == false) {
                return JSValue.jsUndefined();
            }

            const args = callframe.arguments_old(1);
            var abbreviated: bool = true;
            if (args.len > 0) {
                const arg = args.ptr[0];
                if (!arg.isBoolean()) {
                    return globalObject.throw("Expected abbreviated to be a boolean", .{});
                }
                abbreviated = arg.toBoolean();
            }

            const ssl_ptr = this.socket.ssl() orelse return JSValue.jsUndefined();

            if (abbreviated) {
                if (this.handlers.is_server) {
                    const cert = BoringSSL.SSL_get_peer_certificate(ssl_ptr);
                    if (cert) |x509| {
                        return X509.toJS(x509, globalObject);
                    }
                }

                const cert_chain = BoringSSL.SSL_get_peer_cert_chain(ssl_ptr) orelse return JSValue.jsUndefined();
                const cert = BoringSSL.sk_X509_value(cert_chain, 0) orelse return JSValue.jsUndefined();
                return X509.toJS(cert, globalObject);
            }
            var cert: ?*BoringSSL.X509 = null;
            if (this.handlers.is_server) {
                cert = BoringSSL.SSL_get_peer_certificate(ssl_ptr);
            }

            const cert_chain = BoringSSL.SSL_get_peer_cert_chain(ssl_ptr);
            const first_cert = if (cert) |c| c else if (cert_chain) |cc| BoringSSL.sk_X509_value(cc, 0) else null;

            if (first_cert == null) {
                return JSValue.jsUndefined();
            }

            // TODO: we need to support the non abbreviated version of this
            return JSValue.jsUndefined();
        }

        pub fn getCertificate(
            this: *This,
            globalObject: *JSC.JSGlobalObject,
            _: *JSC.CallFrame,
        ) bun.JSError!JSValue {
            if (comptime ssl == false) {
                return JSValue.jsUndefined();
            }
            const ssl_ptr = this.socket.ssl() orelse return JSValue.jsUndefined();
            const cert = BoringSSL.SSL_get_certificate(ssl_ptr);

            if (cert) |x509| {
                return X509.toJS(x509, globalObject);
            }
            return JSValue.jsUndefined();
        }

        pub fn getServername(
            this: *This,
            globalObject: *JSC.JSGlobalObject,
            _: *JSC.CallFrame,
        ) bun.JSError!JSValue {
            if (comptime ssl == false) {
                return JSValue.jsUndefined();
            }
            const ssl_ptr = this.socket.ssl();

            const servername = BoringSSL.SSL_get_servername(ssl_ptr, BoringSSL.TLSEXT_NAMETYPE_host_name);
            if (servername == null) {
                return JSValue.jsUndefined();
            }
            return ZigString.fromUTF8(servername[0..bun.len(servername)]).toJS(globalObject);
        }
        pub fn setServername(
            this: *This,
            globalObject: *JSC.JSGlobalObject,
            callframe: *JSC.CallFrame,
        ) bun.JSError!JSValue {
            if (comptime ssl == false) {
                return JSValue.jsUndefined();
            }

            if (this.handlers.is_server) {
                return globalObject.throw("Cannot issue SNI from a TLS server-side socket", .{});
            }

            const args = callframe.arguments_old(1);
            if (args.len < 1) {
                return globalObject.throw("Expected 1 argument", .{});
            }

            const server_name = args.ptr[0];
            if (!server_name.isString()) {
                return globalObject.throw("Expected \"serverName\" to be a string", .{});
            }

            const slice = server_name.getZigString(globalObject).toOwnedSlice(bun.default_allocator) catch bun.outOfMemory();
            if (this.server_name) |old| {
                this.server_name = slice;
                default_allocator.free(old);
            } else {
                this.server_name = slice;
            }

            const host = normalizeHost(@as([]const u8, slice));
            if (host.len > 0) {
                var ssl_ptr = this.socket.ssl() orelse return JSValue.jsUndefined();

                if (ssl_ptr.isInitFinished()) {
                    // match node.js exceptions
                    return globalObject.throw("Already started.", .{});
                }
                const host__ = default_allocator.dupeZ(u8, host) catch bun.outOfMemory();
                defer default_allocator.free(host__);
                ssl_ptr.setHostname(host__);
            }

            return JSValue.jsUndefined();
        }

        // this invalidates the current socket returning 2 new sockets
        // one for non-TLS and another for TLS
        // handlers for non-TLS are preserved
        pub fn upgradeTLS(
            this: *This,
            globalObject: *JSC.JSGlobalObject,
            callframe: *JSC.CallFrame,
        ) bun.JSError!JSValue {
            JSC.markBinding(@src());
            const this_js = callframe.this();

            if (comptime ssl) {
                return JSValue.jsUndefined();
            }
            if (this.socket.isDetached() or this.socket.isNamedPipe()) {
                return JSValue.jsUndefined();
            }
<<<<<<< HEAD
            if (this.handlers.is_server) {
                globalObject.throw("Cannot upgrade a server-side socket", .{});
                return .zero;
            }

            const args = callframe.arguments(1);
=======
            const args = callframe.arguments_old(1);
>>>>>>> eacf89e5

            if (args.len < 1) {
                return globalObject.throw("Expected 1 arguments", .{});
            }

            var success = false;

            const opts = args.ptr[0];
            if (opts.isEmptyOrUndefinedOrNull() or opts.isBoolean() or !opts.isObject()) {
                return globalObject.throw("Expected options object", .{});
            }

            const socket_obj = try opts.get(globalObject, "socket") orelse {
                return globalObject.throw("Expected \"socket\" option", .{});
            };
            if (globalObject.hasException()) {
                return .zero;
            }

            const handlers = try Handlers.fromJS(globalObject, socket_obj);

            if (globalObject.hasException()) {
                return .zero;
            }

            var ssl_opts: ?JSC.API.ServerConfig.SSLConfig = null;
            defer {
                if (!success) {
                    if (ssl_opts) |*ssl_config| {
                        ssl_config.deinit();
                    }
                }
            }

            if (try opts.getTruthy(globalObject, "tls")) |tls| {
                if (tls.isBoolean()) {
                    if (tls.toBoolean()) {
                        ssl_opts = JSC.API.ServerConfig.SSLConfig.zero;
                    }
                } else {
                    if (try JSC.API.ServerConfig.SSLConfig.fromJS(JSC.VirtualMachine.get(), globalObject, tls)) |ssl_config| {
                        ssl_opts = ssl_config;
                    }
                }
            }

            if (globalObject.hasException()) {
                return .zero;
            }

            if (ssl_opts == null) {
                return globalObject.throw("Expected \"tls\" option", .{});
            }

            var default_data = JSValue.zero;
            if (opts.fastGet(globalObject, .data)) |default_data_value| {
                default_data = default_data_value;
                default_data.ensureStillAlive();
            }
            if (globalObject.hasException()) {
                return .zero;
            }

            var socket_config = ssl_opts.?;
            ssl_opts = null;
            defer socket_config.deinit();
            const options = socket_config.asUSockets();

            const protos = socket_config.protos;
            const protos_len = socket_config.protos_len;

            const ext_size = @sizeOf(WrappedSocket);

            const is_server = this.handlers.is_server;

            var handlers_ptr = bun.default_allocator.create(Handlers) catch bun.outOfMemory();
            handlers_ptr.* = handlers;
            handlers_ptr.is_server = is_server;
            handlers_ptr.protect();
            var tls = TLSSocket.new(.{
                .handlers = handlers_ptr,
                .this_value = .zero,
                .socket = TLSSocket.Socket.detached,
                .connection = if (this.connection) |c| c.clone() else null,
                .wrapped = .tls,
                .protos = if (protos) |p| (bun.default_allocator.dupe(u8, p[0..protos_len]) catch bun.outOfMemory()) else null,
                .server_name = if (socket_config.server_name) |server_name| (bun.default_allocator.dupe(u8, server_name[0..bun.len(server_name)]) catch bun.outOfMemory()) else null,
                .socket_context = null, // only set after the wrapTLS
                .flags = .{
                    .is_active = false,
                },
            });

            const TCPHandler = NewWrappedHandler(false);

            // reconfigure context to use the new wrapper handlers
            Socket.unsafeConfigure(this.socket.context().?, true, true, WrappedSocket, TCPHandler);
            const TLSHandler = NewWrappedHandler(true);
            const new_socket = this.socket.wrapTLS(
                options,
                ext_size,
                true,
                WrappedSocket,
                TLSHandler,
            ) orelse {
                const err = BoringSSL.ERR_get_error();
                defer {
                    if (err != 0) {
                        BoringSSL.ERR_clear_error();
                    }
                }
                tls.wrapped = .none;

                // Reset config to TCP
                uws.NewSocketHandler(false).configure(
                    this.socket.context().?,
                    true,
                    *TCPSocket,
                    struct {
                        pub const onOpen = NewSocket(false).onOpen;
                        pub const onClose = NewSocket(false).onClose;
                        pub const onData = NewSocket(false).onData;
                        pub const onWritable = NewSocket(false).onWritable;
                        pub const onTimeout = NewSocket(false).onTimeout;
                        pub const onConnectError = NewSocket(false).onConnectError;
                        pub const onEnd = NewSocket(false).onEnd;
                        pub const onHandshake = NewSocket(false).onHandshake;
                    },
                );

                tls.deref();

                handlers_ptr.unprotect();
                bun.default_allocator.destroy(handlers_ptr);

                // If BoringSSL gave us an error code, let's use it.
                if (err != 0 and !globalObject.hasException()) {
                    return globalObject.throwValue(BoringSSL.ERR_toJS(globalObject, err));
                }

                // If BoringSSL did not give us an error code, let's throw a generic error.
                if (!globalObject.hasException()) {
                    return globalObject.throw("Failed to upgrade socket from TCP -> TLS. Is the TLS config correct?", .{});
                }

                return JSValue.jsUndefined();
            };

            // Do not create the JS Wrapper object until _after_ we've validated the TLS config.
            // Otherwise, JSC will GC it and the lifetime gets very complicated.
            const tls_js_value = tls.getThisValue(globalObject);
            TLSSocket.dataSetCached(tls_js_value, globalObject, default_data);

            tls.socket = new_socket;
            const new_context = new_socket.context().?;
            tls.socket_context = new_context; // owns the new tls context that have a ref from the old one
            tls.ref();
            const vm = handlers.vm;

            var raw_handlers_ptr = bun.default_allocator.create(Handlers) catch bun.outOfMemory();
            raw_handlers_ptr.* = .{
                .vm = vm,
                .globalObject = globalObject,
                .onOpen = this.handlers.onOpen,
                .onClose = this.handlers.onClose,
                .onData = this.handlers.onData,
                .onWritable = this.handlers.onWritable,
                .onTimeout = this.handlers.onTimeout,
                .onConnectError = this.handlers.onConnectError,
                .onEnd = this.handlers.onEnd,
                .onError = this.handlers.onError,
                .onHandshake = this.handlers.onHandshake,
                .binary_type = this.handlers.binary_type,
                .is_server = is_server,
            };

            raw_handlers_ptr.protect();

            var raw = TLSSocket.new(.{
                .handlers = raw_handlers_ptr,
                .this_value = .zero,
                .socket = new_socket,
                .connection = if (this.connection) |c| c.clone() else null,
                .wrapped = .tcp,
                .protos = null,
                .socket_context = new_context.ref(true),
            });
            raw.ref();

            const raw_js_value = raw.getThisValue(globalObject);
            if (JSSocketType(ssl).dataGetCached(this_js)) |raw_default_data| {
                raw_default_data.ensureStillAlive();
                TLSSocket.dataSetCached(raw_js_value, globalObject, raw_default_data);
            }

            // marks both as active
            raw.markActive();
            // this will keep tls alive until socket.open() is called to start TLS certificate and the handshake process
            // open is not immediately called because we need to set bunSocketInternal
            tls.markActive();

            // we're unrefing the original instance and refing the TLS instance
            tls.poll_ref.ref(this.handlers.vm);

            // mark both instances on socket data
            if (new_socket.ext(WrappedSocket)) |ctx| {
                ctx.* = .{ .tcp = raw, .tls = tls };
            }

            if (this.flags.is_active) {
                this.poll_ref.disable();
                this.flags.is_active = false;
                // will free handlers when hits 0 active connections
                // the connection can be upgraded inside a handler call so we need to garantee that it will be still alive
                this.handlers.markInactive();

                this.has_pending_activity.store(false, .release);
            }

            const array = JSC.JSValue.createEmptyArray(globalObject, 2);
            array.putIndex(globalObject, 0, raw_js_value);
            array.putIndex(globalObject, 1, tls_js_value);

            defer this.deref();

            // detach and invalidate the old instance
            this.detachNativeCallback();
            this.socket.detach();

            // start TLS handshake after we set extension on the socket
            new_socket.startTLS(!is_server);

            success = true;
            return array;
        }
    };
}

pub const TCPSocket = NewSocket(false);
pub const TLSSocket = NewSocket(true);

pub const WrappedSocket = extern struct {
    // both shares the same socket but one behaves as TLS and the other as TCP
    tls: *TLSSocket,
    tcp: *TLSSocket,
};

pub fn NewWrappedHandler(comptime tls: bool) type {
    const Socket = uws.NewSocketHandler(true);
    return struct {
        pub fn onOpen(
            this: WrappedSocket,
            socket: Socket,
        ) void {
            // only TLS will call onOpen
            if (comptime tls) {
                TLSSocket.onOpen(this.tls, socket);
            }
        }

        pub fn onEnd(
            this: WrappedSocket,
            socket: Socket,
        ) void {
            if (comptime tls) {
                TLSSocket.onEnd(this.tls, socket);
            } else {
                TLSSocket.onEnd(this.tcp, socket);
            }
        }

        pub fn onHandshake(
            this: WrappedSocket,
            socket: Socket,
            success: i32,
            ssl_error: uws.us_bun_verify_error_t,
        ) void {
            // only TLS will call onHandshake
            if (comptime tls) {
                TLSSocket.onHandshake(this.tls, socket, success, ssl_error);
            }
        }

        pub fn onClose(
            this: WrappedSocket,
            socket: Socket,
            err: c_int,
            data: ?*anyopaque,
        ) void {
            if (comptime tls) {
                TLSSocket.onClose(this.tls, socket, err, data);
            } else {
                TLSSocket.onClose(this.tcp, socket, err, data);
            }
        }

        pub fn onData(
            this: WrappedSocket,
            socket: Socket,
            data: []const u8,
        ) void {
            if (comptime tls) {
                TLSSocket.onData(this.tls, socket, data);
            } else {
                // tedius use this (tedius is a pure-javascript implementation of TDS protocol used to interact with instances of Microsoft's SQL Server)
                TLSSocket.onData(this.tcp, socket, data);
            }
        }

        pub fn onWritable(
            this: WrappedSocket,
            socket: Socket,
        ) void {
            if (comptime tls) {
                TLSSocket.onWritable(this.tls, socket);
            } else {
                TLSSocket.onWritable(this.tcp, socket);
            }
        }
        pub fn onTimeout(
            this: WrappedSocket,
            socket: Socket,
        ) void {
            if (comptime tls) {
                TLSSocket.onTimeout(this.tls, socket);
            } else {
                TLSSocket.onTimeout(this.tcp, socket);
            }
        }

        pub fn onLongTimeout(
            this: WrappedSocket,
            socket: Socket,
        ) void {
            if (comptime tls) {
                TLSSocket.onTimeout(this.tls, socket);
            } else {
                TLSSocket.onTimeout(this.tcp, socket);
            }
        }

        pub fn onConnectError(
            this: WrappedSocket,
            socket: Socket,
            errno: c_int,
        ) void {
            if (comptime tls) {
                TLSSocket.onConnectError(this.tls, socket, errno);
            } else {
                TLSSocket.onConnectError(this.tcp, socket, errno);
            }
        }
    };
}

pub const DuplexUpgradeContext = struct {
    upgrade: uws.UpgradedDuplex,
    // We only us a tls and not a raw socket when upgrading a Duplex, Duplex dont support socketpairs
    tls: ?*TLSSocket,
    // task used to deinit the context in the next tick, vm is used to enqueue the task
    vm: *JSC.VirtualMachine,
    task: JSC.AnyTask,
    task_event: EventState = .StartTLS,
    ssl_config: ?JSC.API.ServerConfig.SSLConfig,
    is_open: bool = false,
    pub const EventState = enum(u8) {
        StartTLS,
        Close,
    };

    usingnamespace bun.New(DuplexUpgradeContext);

    fn onOpen(this: *DuplexUpgradeContext) void {
        this.is_open = true;
        const socket = TLSSocket.Socket.fromDuplex(&this.upgrade);

        if (this.tls) |tls| {
            tls.onOpen(socket);
        }
    }

    fn onData(this: *DuplexUpgradeContext, decoded_data: []const u8) void {
        const socket = TLSSocket.Socket.fromDuplex(&this.upgrade);

        if (this.tls) |tls| {
            tls.onData(socket, decoded_data);
        }
    }

    fn onHandshake(this: *DuplexUpgradeContext, success: bool, ssl_error: uws.us_bun_verify_error_t) void {
        const socket = TLSSocket.Socket.fromDuplex(&this.upgrade);

        if (this.tls) |tls| {
            tls.onHandshake(socket, @intFromBool(success), ssl_error);
        }
    }

    fn onEnd(this: *DuplexUpgradeContext) void {
        const socket = TLSSocket.Socket.fromDuplex(&this.upgrade);
        if (this.tls) |tls| {
            tls.onEnd(socket);
        }
    }

    fn onWritable(this: *DuplexUpgradeContext) void {
        const socket = TLSSocket.Socket.fromDuplex(&this.upgrade);

        if (this.tls) |tls| {
            tls.onWritable(socket);
        }
    }

    fn onError(this: *DuplexUpgradeContext, err_value: JSC.JSValue) void {
        if (this.is_open) {
            if (this.tls) |tls| {
                tls.handleError(err_value);
            }
        } else {
            if (this.tls) |tls| {
                tls.handleConnectError(@intFromEnum(bun.C.SystemErrno.ECONNREFUSED));
            }
        }
    }

    fn onTimeout(this: *DuplexUpgradeContext) void {
        const socket = TLSSocket.Socket.fromDuplex(&this.upgrade);

        if (this.tls) |tls| {
            tls.onTimeout(socket);
        }
    }

    fn onClose(this: *DuplexUpgradeContext) void {
        const socket = TLSSocket.Socket.fromDuplex(&this.upgrade);

        if (this.tls) |tls| {
            tls.onClose(socket, 0, null);
        }

        this.deinitInNextTick();
    }

    fn runEvent(this: *DuplexUpgradeContext) void {
        switch (this.task_event) {
            .StartTLS => {
                if (this.ssl_config) |config| {
                    this.upgrade.startTLS(config, true) catch |err| {
                        switch (err) {
                            error.OutOfMemory => {
                                bun.outOfMemory();
                            },
                            else => {
                                const errno = @intFromEnum(bun.C.SystemErrno.ECONNREFUSED);
                                if (this.tls) |tls| {
                                    const socket = TLSSocket.Socket.fromDuplex(&this.upgrade);

                                    tls.handleConnectError(errno);
                                    tls.onClose(socket, errno, null);
                                }
                            },
                        }
                    };
                    this.ssl_config.?.deinit();
                    this.ssl_config = null;
                }
            },
            .Close => {
                this.upgrade.close();
            },
        }
    }

    fn deinitInNextTick(this: *DuplexUpgradeContext) void {
        this.task_event = .Close;
        this.vm.enqueueTask(JSC.Task.init(&this.task));
    }

    fn startTLS(this: *DuplexUpgradeContext) void {
        this.task_event = .StartTLS;
        this.vm.enqueueTask(JSC.Task.init(&this.task));
    }

    fn deinit(this: *DuplexUpgradeContext) void {
        if (this.tls) |tls| {
            this.tls = null;
            tls.deref();
        }
        this.upgrade.deinit();
        this.destroy();
    }
};

pub const WindowsNamedPipeListeningContext = if (Environment.isWindows) struct {
    uvPipe: uv.Pipe = std.mem.zeroes(uv.Pipe),
    listener: ?*Listener,
    globalThis: *JSC.JSGlobalObject,
    vm: *JSC.VirtualMachine,
    ctx: ?*BoringSSL.SSL_CTX = null, // server reuses the same ctx
    usingnamespace bun.New(WindowsNamedPipeListeningContext);

    fn onClientConnect(this: *WindowsNamedPipeListeningContext, status: uv.ReturnCode) void {
        if (status != uv.ReturnCode.zero or this.vm.isShuttingDown() or this.listener == null) {
            // connection dropped or vm is shutting down or we are deiniting/closing
            return;
        }
        const listener = this.listener.?;
        const socket: WindowsNamedPipeContext.SocketType = brk: {
            if (this.ctx) |_| {
                break :brk .{ .tls = Listener.onNamePipeCreated(true, listener) };
            } else {
                break :brk .{ .tcp = Listener.onNamePipeCreated(false, listener) };
            }
        };

        const client = WindowsNamedPipeContext.create(this.globalThis, socket);

        const result = client.named_pipe.getAcceptedBy(&this.uvPipe, this.ctx);
        if (result == .err) {
            // connection dropped
            client.deinit();
        }
    }
    fn onPipeClosed(pipe: *uv.Pipe) callconv(.C) void {
        const this: *WindowsNamedPipeListeningContext = @ptrCast(@alignCast(pipe.data));
        this.deinit();
    }

    pub fn closePipeAndDeinit(this: *WindowsNamedPipeListeningContext) void {
        this.listener = null;
        this.uvPipe.data = this;
        this.uvPipe.close(onPipeClosed);
    }

    pub fn listen(globalThis: *JSC.JSGlobalObject, path: []const u8, backlog: i32, ssl_config: ?JSC.API.ServerConfig.SSLConfig, listener: *Listener) !*WindowsNamedPipeListeningContext {
        const this = WindowsNamedPipeListeningContext.new(.{
            .globalThis = globalThis,
            .vm = globalThis.bunVM(),
            .listener = listener,
        });

        if (ssl_config) |ssl_options| {
            BoringSSL.load();

            const ctx_opts: uws.us_bun_socket_context_options_t = JSC.API.ServerConfig.SSLConfig.asUSockets(ssl_options);
            // Create SSL context using uSockets to match behavior of node.js
            const ctx = uws.create_ssl_context_from_bun_options(ctx_opts) orelse return error.InvalidOptions; // invalid options
            errdefer BoringSSL.SSL_CTX_free(ctx);
            this.ctx = ctx;
        }

        const initResult = this.uvPipe.init(this.vm.uvLoop(), false);
        if (initResult == .err) {
            return error.FailedToInitPipe;
        }
        if (path[path.len - 1] == 0) {
            // is already null terminated
            const slice_z = path[0 .. path.len - 1 :0];
            this.uvPipe.listenNamedPipe(slice_z, backlog, this, onClientConnect).unwrap() catch return error.FailedToBindPipe;
        } else {
            var path_buf: bun.PathBuffer = undefined;
            // we need to null terminate the path
            const len = @min(path.len, path_buf.len - 1);

            @memcpy(path_buf[0..len], path[0..len]);
            path_buf[len] = 0;
            const slice_z = path_buf[0..len :0];
            this.uvPipe.listenNamedPipe(slice_z, backlog, this, onClientConnect).unwrap() catch return error.FailedToBindPipe;
        }
        //TODO: add readableAll and writableAll support if someone needs it
        // if(uv.uv_pipe_chmod(&this.uvPipe, uv.UV_WRITABLE | uv.UV_READABLE) != 0) {
        // this.closePipeAndDeinit();
        // return error.FailedChmodPipe;
        //}

        return this;
    }

    fn runEvent(this: *WindowsNamedPipeListeningContext) void {
        switch (this.task_event) {
            .deinit => {
                this.deinit();
            },
            .none => @panic("Invalid event state"),
        }
    }

    fn deinitInNextTick(this: *WindowsNamedPipeListeningContext) void {
        bun.assert(this.task_event != .deinit);
        this.task_event = .deinit;
        this.vm.enqueueTask(JSC.Task.init(&this.task));
    }

    fn deinit(this: *WindowsNamedPipeListeningContext) void {
        this.listener = null;
        if (this.ctx) |ctx| {
            this.ctx = null;
            BoringSSL.SSL_CTX_free(ctx);
        }
        this.destroy();
    }
} else void;
pub const WindowsNamedPipeContext = if (Environment.isWindows) struct {
    named_pipe: uws.WindowsNamedPipe,
    socket: SocketType,

    // task used to deinit the context in the next tick, vm is used to enqueue the task
    vm: *JSC.VirtualMachine,
    globalThis: *JSC.JSGlobalObject,
    task: JSC.AnyTask,
    task_event: EventState = .none,
    is_open: bool = false,
    pub const EventState = enum(u8) {
        deinit,
        none,
    };

    pub const SocketType = union(enum) {
        tls: *TLSSocket,
        tcp: *TCPSocket,
        none: void,
    };

    usingnamespace bun.New(WindowsNamedPipeContext);
    const log = Output.scoped(.WindowsNamedPipeContext, false);

    fn onOpen(this: *WindowsNamedPipeContext) void {
        this.is_open = true;
        switch (this.socket) {
            .tls => |tls| {
                const socket = TLSSocket.Socket.fromNamedPipe(&this.named_pipe);
                tls.onOpen(socket);
            },
            .tcp => |tcp| {
                const socket = TCPSocket.Socket.fromNamedPipe(&this.named_pipe);
                tcp.onOpen(socket);
            },
            .none => {},
        }
    }

    fn onData(this: *WindowsNamedPipeContext, decoded_data: []const u8) void {
        switch (this.socket) {
            .tls => |tls| {
                const socket = TLSSocket.Socket.fromNamedPipe(&this.named_pipe);
                tls.onData(socket, decoded_data);
            },
            .tcp => |tcp| {
                const socket = TCPSocket.Socket.fromNamedPipe(&this.named_pipe);
                tcp.onData(socket, decoded_data);
            },
            .none => {},
        }
    }

    fn onHandshake(this: *WindowsNamedPipeContext, success: bool, ssl_error: uws.us_bun_verify_error_t) void {
        switch (this.socket) {
            .tls => |tls| {
                const socket = TLSSocket.Socket.fromNamedPipe(&this.named_pipe);
                tls.onHandshake(socket, @intFromBool(success), ssl_error);
            },
            .tcp => |tcp| {
                const socket = TCPSocket.Socket.fromNamedPipe(&this.named_pipe);
                tcp.onHandshake(socket, @intFromBool(success), ssl_error);
            },
            .none => {},
        }
    }

    fn onEnd(this: *WindowsNamedPipeContext) void {
        switch (this.socket) {
            .tls => |tls| {
                const socket = TLSSocket.Socket.fromNamedPipe(&this.named_pipe);
                tls.onEnd(socket);
            },
            .tcp => |tcp| {
                const socket = TCPSocket.Socket.fromNamedPipe(&this.named_pipe);
                tcp.onEnd(socket);
            },
            .none => {},
        }
    }

    fn onWritable(this: *WindowsNamedPipeContext) void {
        switch (this.socket) {
            .tls => |tls| {
                const socket = TLSSocket.Socket.fromNamedPipe(&this.named_pipe);
                tls.onWritable(socket);
            },
            .tcp => |tcp| {
                const socket = TCPSocket.Socket.fromNamedPipe(&this.named_pipe);
                tcp.onWritable(socket);
            },
            .none => {},
        }
    }

    fn onError(this: *WindowsNamedPipeContext, err: bun.sys.Error) void {
        if (this.is_open) {
            if (this.vm.isShuttingDown()) {
                // dont touch global just wait to close vm is shutting down
                return;
            }

            switch (this.socket) {
                .tls => |tls| {
                    tls.handleError(err.toJSC(this.globalThis));
                },
                .tcp => |tcp| {
                    tcp.handleError(err.toJSC(this.globalThis));
                },
                else => {},
            }
        } else {
            switch (this.socket) {
                .tls => |tls| {
                    tls.handleConnectError(err.errno);
                },
                .tcp => |tcp| {
                    tcp.handleConnectError(err.errno);
                },
                else => {},
            }
        }
    }

    fn onTimeout(this: *WindowsNamedPipeContext) void {
        switch (this.socket) {
            .tls => |tls| {
                const socket = TLSSocket.Socket.fromNamedPipe(&this.named_pipe);
                tls.onTimeout(socket);
            },
            .tcp => |tcp| {
                const socket = TCPSocket.Socket.fromNamedPipe(&this.named_pipe);
                tcp.onTimeout(socket);
            },
            .none => {},
        }
    }

    fn onClose(this: *WindowsNamedPipeContext) void {
        const socket = this.socket;
        this.socket = .none;
        switch (socket) {
            .tls => |tls| {
                tls.onClose(TLSSocket.Socket.fromNamedPipe(&this.named_pipe), 0, null);
                tls.deref();
            },
            .tcp => |tcp| {
                tcp.onClose(TCPSocket.Socket.fromNamedPipe(&this.named_pipe), 0, null);
                tcp.deref();
            },
            .none => {},
        }

        this.deinitInNextTick();
    }

    fn runEvent(this: *WindowsNamedPipeContext) void {
        switch (this.task_event) {
            .deinit => {
                this.deinit();
            },
            .none => @panic("Invalid event state"),
        }
    }

    fn deinitInNextTick(this: *WindowsNamedPipeContext) void {
        bun.assert(this.task_event != .deinit);
        this.task_event = .deinit;
        this.vm.enqueueTask(JSC.Task.init(&this.task));
    }

    fn create(globalThis: *JSC.JSGlobalObject, socket: SocketType) *WindowsNamedPipeContext {
        const vm = globalThis.bunVM();
        const this = WindowsNamedPipeContext.new(.{
            .vm = vm,
            .globalThis = globalThis,
            .task = undefined,
            .socket = socket,
            .named_pipe = undefined,
        });

        // named_pipe owns the pipe (PipeWriter owns the pipe and will close and deinit it)
        this.named_pipe = uws.WindowsNamedPipe.from(bun.default_allocator.create(uv.Pipe) catch bun.outOfMemory(), .{
            .ctx = this,
            .onOpen = @ptrCast(&WindowsNamedPipeContext.onOpen),
            .onData = @ptrCast(&WindowsNamedPipeContext.onData),
            .onHandshake = @ptrCast(&WindowsNamedPipeContext.onHandshake),
            .onEnd = @ptrCast(&WindowsNamedPipeContext.onEnd),
            .onWritable = @ptrCast(&WindowsNamedPipeContext.onWritable),
            .onError = @ptrCast(&WindowsNamedPipeContext.onError),
            .onTimeout = @ptrCast(&WindowsNamedPipeContext.onTimeout),
            .onClose = @ptrCast(&WindowsNamedPipeContext.onClose),
        }, vm);
        this.task = JSC.AnyTask.New(WindowsNamedPipeContext, WindowsNamedPipeContext.runEvent).init(this);

        switch (socket) {
            .tls => |tls| {
                tls.ref();
            },
            .tcp => |tcp| {
                tcp.ref();
            },
            .none => {},
        }

        return this;
    }

    pub fn open(globalThis: *JSC.JSGlobalObject, fd: bun.FileDescriptor, ssl_config: ?JSC.API.ServerConfig.SSLConfig, socket: SocketType) !*uws.WindowsNamedPipe {
        // TODO: reuse the same context for multiple connections when possibles

        const this = WindowsNamedPipeContext.create(globalThis, socket);

        errdefer {
            switch (socket) {
                .tls => |tls| {
                    tls.handleConnectError(@intFromEnum(bun.C.SystemErrno.ENOENT));
                },
                .tcp => |tcp| {
                    tcp.handleConnectError(@intFromEnum(bun.C.SystemErrno.ENOENT));
                },
                .none => {},
            }
            this.deinitInNextTick();
        }
        try this.named_pipe.open(fd, ssl_config).unwrap();
        return &this.named_pipe;
    }

    pub fn connect(globalThis: *JSC.JSGlobalObject, path: []const u8, ssl_config: ?JSC.API.ServerConfig.SSLConfig, socket: SocketType) !*uws.WindowsNamedPipe {
        // TODO: reuse the same context for multiple connections when possibles

        const this = WindowsNamedPipeContext.create(globalThis, socket);
        errdefer {
            switch (socket) {
                .tls => |tls| {
                    tls.handleConnectError(@intFromEnum(bun.C.SystemErrno.ENOENT));
                },
                .tcp => |tcp| {
                    tcp.handleConnectError(@intFromEnum(bun.C.SystemErrno.ENOENT));
                },
                .none => {},
            }
            this.deinitInNextTick();
        }

        if (path[path.len - 1] == 0) {
            // is already null terminated
            const slice_z = path[0 .. path.len - 1 :0];
            try this.named_pipe.connect(slice_z, ssl_config).unwrap();
        } else {
            var path_buf: bun.PathBuffer = undefined;
            // we need to null terminate the path
            const len = @min(path.len, path_buf.len - 1);

            @memcpy(path_buf[0..len], path[0..len]);
            path_buf[len] = 0;
            const slice_z = path_buf[0..len :0];
            try this.named_pipe.connect(slice_z, ssl_config).unwrap();
        }
        return &this.named_pipe;
    }
    fn deinit(this: *WindowsNamedPipeContext) void {
        log("deinit", .{});
        const socket = this.socket;
        this.socket = .none;
        switch (socket) {
            .tls => |tls| {
                tls.deref();
            },
            .tcp => |tcp| {
                tcp.deref();
            },
            else => {},
        }

        this.named_pipe.deinit();
        this.destroy();
    }
} else void;

pub fn jsAddServerName(global: *JSC.JSGlobalObject, callframe: *JSC.CallFrame) bun.JSError!JSValue {
    JSC.markBinding(@src());

    const arguments = callframe.arguments_old(3);
    if (arguments.len < 3) {
        return global.throwNotEnoughArguments("addServerName", 3, arguments.len);
    }
    const listener = arguments.ptr[0];
    if (listener.as(Listener)) |this| {
        return this.addServerName(global, arguments.ptr[1], arguments.ptr[2]);
    }
    return global.throw("Expected a Listener instance", .{});
}

pub fn jsUpgradeDuplexToTLS(globalObject: *JSC.JSGlobalObject, callframe: *JSC.CallFrame) bun.JSError!JSValue {
    JSC.markBinding(@src());

    const args = callframe.arguments_old(2);
    if (args.len < 2) {
        return globalObject.throw("Expected 2 arguments", .{});
    }
    const duplex = args.ptr[0];
    // TODO: do better type checking
    if (duplex.isEmptyOrUndefinedOrNull()) {
        return globalObject.throw("Expected a Duplex instance", .{});
    }

    const opts = args.ptr[1];
    if (opts.isEmptyOrUndefinedOrNull() or opts.isBoolean() or !opts.isObject()) {
        return globalObject.throw("Expected options object", .{});
    }

    const socket_obj = try opts.get(globalObject, "socket") orelse {
        return globalObject.throw("Expected \"socket\" option", .{});
    };

    var handlers = try Handlers.fromJS(globalObject, socket_obj);

    var ssl_opts: ?JSC.API.ServerConfig.SSLConfig = null;
    if (try opts.getTruthy(globalObject, "tls")) |tls| {
        if (tls.isBoolean()) {
            if (tls.toBoolean()) {
                ssl_opts = JSC.API.ServerConfig.SSLConfig.zero;
            }
        } else {
            if (try JSC.API.ServerConfig.SSLConfig.fromJS(JSC.VirtualMachine.get(), globalObject, tls)) |ssl_config| {
                ssl_opts = ssl_config;
            }
        }
    }
    if (ssl_opts == null) {
        return globalObject.throw("Expected \"tls\" option", .{});
    }

    var default_data = JSValue.zero;
    if (opts.fastGet(globalObject, .data)) |default_data_value| {
        default_data = default_data_value;
        default_data.ensureStillAlive();
    }

    const socket_config = ssl_opts.?;

    const protos = socket_config.protos;
    const protos_len = socket_config.protos_len;

    const is_server = false; // A duplex socket is always handled as a client

    var handlers_ptr = handlers.vm.allocator.create(Handlers) catch bun.outOfMemory();
    handlers_ptr.* = handlers;
    handlers_ptr.is_server = is_server;
    handlers_ptr.protect();
    var tls = TLSSocket.new(.{
        .handlers = handlers_ptr,
        .this_value = .zero,
        .socket = TLSSocket.Socket.detached,
        .connection = null,
        .wrapped = .tls,
        .protos = if (protos) |p| (bun.default_allocator.dupe(u8, p[0..protos_len]) catch bun.outOfMemory()) else null,
        .server_name = if (socket_config.server_name) |server_name| (bun.default_allocator.dupe(u8, server_name[0..bun.len(server_name)]) catch bun.outOfMemory()) else null,
        .socket_context = null, // only set after the wrapTLS
    });
    const tls_js_value = tls.getThisValue(globalObject);
    TLSSocket.dataSetCached(tls_js_value, globalObject, default_data);

    var duplexContext = DuplexUpgradeContext.new(.{
        .upgrade = undefined,
        .tls = tls,
        .vm = globalObject.bunVM(),
        .task = undefined,
        .ssl_config = socket_config,
    });
    tls.ref();

    duplexContext.task = JSC.AnyTask.New(DuplexUpgradeContext, DuplexUpgradeContext.runEvent).init(duplexContext);
    duplexContext.upgrade = uws.UpgradedDuplex.from(globalObject, duplex, .{
        .onOpen = @ptrCast(&DuplexUpgradeContext.onOpen),
        .onData = @ptrCast(&DuplexUpgradeContext.onData),
        .onHandshake = @ptrCast(&DuplexUpgradeContext.onHandshake),
        .onClose = @ptrCast(&DuplexUpgradeContext.onClose),
        .onEnd = @ptrCast(&DuplexUpgradeContext.onEnd),
        .onWritable = @ptrCast(&DuplexUpgradeContext.onWritable),
        .onError = @ptrCast(&DuplexUpgradeContext.onError),
        .onTimeout = @ptrCast(&DuplexUpgradeContext.onTimeout),
        .ctx = @ptrCast(duplexContext),
    });

    tls.socket = TLSSocket.Socket.fromDuplex(&duplexContext.upgrade);
    tls.markActive();
    tls.poll_ref.ref(globalObject.bunVM());

    duplexContext.startTLS();

    const array = JSC.JSValue.createEmptyArray(globalObject, 2);
    array.putIndex(globalObject, 0, tls_js_value);
    // data, end, drain and close events must be reported
    array.putIndex(globalObject, 1, duplexContext.upgrade.getJSHandlers(globalObject));

    return array;
}

pub fn jsIsNamedPipeSocket(global: *JSC.JSGlobalObject, callframe: *JSC.CallFrame) bun.JSError!JSValue {
    JSC.markBinding(@src());

    const arguments = callframe.arguments_old(3);
    if (arguments.len < 1) {
        return global.throwNotEnoughArguments("isNamedPipeSocket", 1, arguments.len);
    }
    const socket = arguments.ptr[0];
    if (socket.as(TCPSocket)) |this| {
        return JSC.JSValue.jsBoolean(this.socket.isNamedPipe());
    } else if (socket.as(TLSSocket)) |this| {
        return JSC.JSValue.jsBoolean(this.socket.isNamedPipe());
    }
    return JSC.JSValue.jsBoolean(false);
}
pub fn createNodeTLSBinding(global: *JSC.JSGlobalObject) JSC.JSValue {
    return JSC.JSArray.create(global, &.{
        JSC.JSFunction.create(global, "addServerName", jsAddServerName, 3, .{}),
        JSC.JSFunction.create(global, "upgradeDuplexToTLS", jsUpgradeDuplexToTLS, 2, .{}),
        JSC.JSFunction.create(global, "isNamedPipeSocket", jsIsNamedPipeSocket, 1, .{}),
    });
}

pub fn jsCreateSocketPair(global: *JSC.JSGlobalObject, _: *JSC.CallFrame) bun.JSError!JSValue {
    JSC.markBinding(@src());

    if (Environment.isWindows) {
        return global.throw("Not implemented on Windows", .{});
    }

    var fds_: [2]std.c.fd_t = .{ 0, 0 };
    const rc = std.c.socketpair(std.posix.AF.UNIX, std.posix.SOCK.STREAM, 0, &fds_);
    if (rc != 0) {
        const err = bun.sys.Error.fromCode(bun.C.getErrno(rc), .socketpair);
        return global.throwValue(err.toJSC(global));
    }

    const array = JSC.JSValue.createEmptyArray(global, 2);
    array.putIndex(global, 0, JSC.jsNumber(fds_[0]));
    array.putIndex(global, 1, JSC.jsNumber(fds_[1]));
    return array;
}<|MERGE_RESOLUTION|>--- conflicted
+++ resolved
@@ -3293,16 +3293,12 @@
             if (this.socket.isDetached() or this.socket.isNamedPipe()) {
                 return JSValue.jsUndefined();
             }
-<<<<<<< HEAD
             if (this.handlers.is_server) {
                 globalObject.throw("Cannot upgrade a server-side socket", .{});
                 return .zero;
             }
 
-            const args = callframe.arguments(1);
-=======
             const args = callframe.arguments_old(1);
->>>>>>> eacf89e5
 
             if (args.len < 1) {
                 return globalObject.throw("Expected 1 arguments", .{});
