--- conflicted
+++ resolved
@@ -3446,10 +3446,6 @@
             // this can be a statically allocated string
             if (bun.isHeapMemory(entry.value_ptr.*))
                 allocator.free(bun.constStrToU8(entry.value_ptr.*));
-<<<<<<< HEAD
-
-=======
->>>>>>> ae3fcb5b
             const cloned_value = value.?.value().toSlice(globalThis, allocator).cloneIfNeeded(allocator) catch return false;
             entry.value_ptr.* = cloned_value.slice();
         }
