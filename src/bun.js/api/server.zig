--- conflicted
+++ resolved
@@ -7432,13 +7432,9 @@
                 // scheduleDeinit can be called inside a finalizer.
                 // Therefore, we split it into two tasks.
                 this.flags.terminated = true;
-<<<<<<< HEAD
                 const task = bun.default_allocator.create(JSC.AnyTask) catch unreachable;
                 task.* = JSC.AnyTask.New(App, App.close).init(this.app);
                 this.vm.enqueueTask(JSC.Task.init(task));
-=======
-                this.app.?.close();
->>>>>>> 8063e9d6
             }
 
             const task = bun.default_allocator.create(JSC.AnyTask) catch unreachable;
@@ -8081,16 +8077,12 @@
                 );
             }
 
-<<<<<<< HEAD
             if (this.config.onNodeHTTPRequest != .zero) {
-                this.app.any("/*", *ThisServer, this, onNodeHTTPRequest);
-                NodeHTTP_assignOnCloseFunction(@intFromBool(ssl_enabled), this.app);
+                app.any("/*", *ThisServer, this, onNodeHTTPRequest);
+                NodeHTTP_assignOnCloseFunction(@intFromBool(ssl_enabled), app);
             } else if (this.config.onRequest != .zero) {
-                this.app.any("/*", *ThisServer, this, onRequest);
-            }
-=======
-            app.any("/*", *ThisServer, this, onRequest);
->>>>>>> 8063e9d6
+                app.any("/*", *ThisServer, this, onRequest);
+            }
 
             if (comptime debug_mode) {
                 app.get("/bun:info", *ThisServer, this, onBunInfoRequest);
@@ -8374,7 +8366,6 @@
     }
 }
 
-<<<<<<< HEAD
 extern fn NodeHTTPServer__onRequest_http(
     any_server: u64,
     globalThis: *JSC.JSGlobalObject,
@@ -8396,7 +8387,7 @@
 ) JSC.JSValue;
 
 extern fn NodeHTTP_assignOnCloseFunction(c_int, *anyopaque) void;
-=======
+
 fn throwSSLErrorIfNecessary(globalThis: *JSC.JSGlobalObject) bool {
     const err_code = BoringSSL.ERR_get_error();
     if (err_code != 0) {
@@ -8406,5 +8397,4 @@
     }
 
     return false;
-}
->>>>>>> 8063e9d6
+}