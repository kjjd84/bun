const std = @import("std");
pub const Environment = @import("env.zig");

pub const use_mimalloc = !Environment.isTest;

pub const default_allocator: std.mem.Allocator = if (!use_mimalloc)
    std.heap.c_allocator
else
    @import("./memory_allocator.zig").c_allocator;

pub const huge_allocator: std.mem.Allocator = if (!use_mimalloc)
    std.heap.c_allocator
else
    @import("./memory_allocator.zig").huge_allocator;

pub const auto_allocator: std.mem.Allocator = if (!use_mimalloc)
    std.heap.c_allocator
else
    @import("./memory_allocator.zig").auto_allocator;

pub const huge_allocator_threshold: comptime_int = @import("./memory_allocator.zig").huge_threshold;

pub const C = @import("c.zig");

pub const FeatureFlags = @import("feature_flags.zig");
const root = @import("root");
pub const meta = @import("./meta.zig");
pub const ComptimeStringMap = @import("./comptime_string_map.zig").ComptimeStringMap;
pub const base64 = @import("./base64/base64.zig");
pub const path = @import("./resolver/resolve_path.zig");
pub const fmt = struct {
    pub usingnamespace std.fmt;

    pub const SizeFormatter = struct {
        value: usize = 0,
        pub fn format(self: SizeFormatter, comptime _: []const u8, opts: fmt.FormatOptions, writer: anytype) !void {
            const math = std.math;
            const value = self.value;
            if (value == 0) {
                return writer.writeAll("0 KB");
            }

            if (value < 512) {
                try fmt.formatInt(self.value, 10, .lower, opts, writer);
                return writer.writeAll(" bytes");
            }

            const mags_si = " KMGTPEZY";
            const mags_iec = " KMGTPEZY";

            const log2 = math.log2(value);
            const magnitude = math.min(log2 / comptime math.log2(1000), mags_si.len - 1);
            const new_value = math.lossyCast(f64, value) / math.pow(f64, 1000, math.lossyCast(f64, magnitude));
            const suffix = switch (1000) {
                1000 => mags_si[magnitude],
                1024 => mags_iec[magnitude],
                else => unreachable,
            };

            if (suffix == ' ') {
                try fmt.formatFloatDecimal(new_value / 1000.0, .{ .precision = 2 }, writer);
                return writer.writeAll(" KB");
            } else {
                try fmt.formatFloatDecimal(new_value, .{ .precision = if (std.math.approxEqAbs(f64, new_value, @trunc(new_value), 0.100)) @as(usize, 0) else @as(usize, 2) }, writer);
            }

            const buf = switch (1000) {
                1000 => &[_]u8{ ' ', suffix, 'B' },
                1024 => &[_]u8{ ' ', suffix, 'i', 'B' },
                else => unreachable,
            };
            return writer.writeAll(buf);
        }
    };

    pub fn size(value: anytype) SizeFormatter {
        return switch (@TypeOf(value)) {
            f64, f32, f128 => SizeFormatter{
                .value = @floatToInt(u64, value),
            },
            else => SizeFormatter{ .value = @intCast(u64, value) },
        };
    }
};

pub const Output = @import("./output.zig");
pub const Global = @import("./__global.zig");

pub const FileDescriptorType = if (Environment.isBrowser) u0 else std.os.fd_t;

// When we are on a computer with an absurdly high number of max open file handles
// such is often the case with macOS
// As a useful optimization, we can store file descriptors and just keep them open...forever
pub const StoredFileDescriptorType = if (Environment.isWindows or Environment.isBrowser) u0 else std.os.fd_t;

pub const StringTypes = @import("string_types.zig");
pub const stringZ = StringTypes.stringZ;
pub const string = StringTypes.string;
pub const CodePoint = StringTypes.CodePoint;
pub const PathString = StringTypes.PathString;
pub const HashedString = StringTypes.HashedString;
pub const strings = @import("string_immutable.zig");
pub const MutableString = @import("string_mutable.zig").MutableString;
pub const RefCount = @import("./ref_count.zig").RefCount;

pub inline fn constStrToU8(s: []const u8) []u8 {
    return @intToPtr([*]u8, @ptrToInt(s.ptr))[0..s.len];
}

pub const MAX_PATH_BYTES: usize = if (Environment.isWasm) 1024 else std.fs.MAX_PATH_BYTES;

pub inline fn cast(comptime To: type, value: anytype) To {
    if (comptime std.meta.trait.isIntegral(@TypeOf(value))) {
        return @intToPtr(To, @bitCast(usize, value));
    }
    return @ptrCast(To, @alignCast(@alignOf(To), value));
}

extern fn strlen(ptr: [*c]const u8) usize;
pub fn indexOfSentinel(comptime Elem: type, comptime sentinel: Elem, ptr: [*:sentinel]const Elem) usize {
    if (comptime Elem == u8 and sentinel == 0) {
        return strlen(ptr);
    } else {
        var i: usize = 0;
        while (ptr[i] != sentinel) {
            i += 1;
        }
        return i;
    }
}

pub fn len(value: anytype) usize {
    return switch (@typeInfo(@TypeOf(value))) {
        .Array => |info| info.len,
        .Vector => |info| info.len,
        .Pointer => |info| switch (info.size) {
            .One => switch (@typeInfo(info.child)) {
                .Array => value.len,
                else => @compileError("invalid type given to std.mem.len"),
            },
            .Many => {
                const sentinel_ptr = info.sentinel orelse
                    @compileError("length of pointer with no sentinel");
                const sentinel = @ptrCast(*const info.child, sentinel_ptr).*;

                return indexOfSentinel(info.child, sentinel, value);
            },
            .C => {
                std.debug.assert(value != null);
                return indexOfSentinel(info.child, 0, value);
            },
            .Slice => value.len,
        },
        .Struct => |info| if (info.is_tuple) {
            return info.fields.len;
        } else @compileError("invalid type given to std.mem.len"),
        else => @compileError("invalid type given to std.mem.len"),
    };
}

pub fn span(ptr: anytype) std.mem.Span(@TypeOf(ptr)) {
    if (@typeInfo(@TypeOf(ptr)) == .Optional) {
        if (ptr) |non_null| {
            return span(non_null);
        } else {
            return null;
        }
    }
    const Result = std.mem.Span(@TypeOf(ptr));
    const l = len(ptr);
    const ptr_info = @typeInfo(Result).Pointer;
    if (ptr_info.sentinel) |s_ptr| {
        const s = @ptrCast(*const ptr_info.child, s_ptr).*;
        return ptr[0..l :s];
    } else {
        return ptr[0..l];
    }
}

pub const IdentityContext = @import("./identity_context.zig").IdentityContext;
pub const ArrayIdentityContext = @import("./identity_context.zig").ArrayIdentityContext;
pub const BabyList = @import("./baby_list.zig").BabyList;
pub const ByteList = BabyList(u8);

pub fn DebugOnly(comptime Type: type) type {
    if (comptime Environment.isDebug) {
        return Type;
    }

    return void;
}

pub fn DebugOnlyDefault(comptime val: anytype) if (Environment.isDebug) @TypeOf(val) else void {
    if (comptime Environment.isDebug) {
        return val;
    }

    return {};
}

pub inline fn range(comptime min: anytype, comptime max: anytype) [max - min]usize {
    return comptime brk: {
        var slice: [max - min]usize = undefined;
        var i: usize = min;
        while (i < max) {
            slice[i - min] = i;
            i += 1;
        }
        break :brk slice;
    };
}

pub fn copy(comptime Type: type, dest: []Type, src: []const Type) void {
    std.debug.assert(dest.len >= src.len);
    var input = std.mem.sliceAsBytes(src);
    var output = std.mem.sliceAsBytes(dest);
    var input_end = input.ptr + input.len;
    const output_end = output.ptr + output.len;

    if (@ptrToInt(input.ptr) <= @ptrToInt(output.ptr) and @ptrToInt(output_end) <= @ptrToInt(input_end)) {
        // // input is overlapping with output
        if (input.len > strings.ascii_vector_size) {
            const input_end_vectorized = input.ptr + input.len - (input.len % strings.ascii_vector_size);
            while (input.ptr != input_end_vectorized) {
                const input_vec = @as(@Vector(strings.ascii_vector_size, u8), input[0..strings.ascii_vector_size].*);
                output[0..strings.ascii_vector_size].* = input_vec;
                input = input[strings.ascii_vector_size..];
                output = output[strings.ascii_vector_size..];
            }
        }

        while (input.len >= @sizeOf(usize)) {
            output[0..@sizeOf(usize)].* = input[0..@sizeOf(usize)].*;
            input = input[@sizeOf(usize)..];
            output = output[@sizeOf(usize)..];
        }

        while (input.ptr != input_end) {
            output[0] = input[0];
            input = input[1..];
            output = output[1..];
        }
    } else {
        @memcpy(output.ptr, input.ptr, input.len);
    }
}

pub const hasCloneFn = std.meta.trait.multiTrait(.{ std.meta.trait.isContainer, std.meta.trait.hasFn("clone") });
pub fn cloneWithType(comptime T: type, item: T, allocator: std.mem.Allocator) !T {
    if (comptime std.meta.trait.isIndexable(T)) {
        const Child = std.meta.Child(T);
        assertDefined(item);

        if (comptime hasCloneFn(Child)) {
            var slice = try allocator.alloc(Child, std.mem.len(item));
            for (slice) |*val, i| {
                val.* = try item[i].clone(allocator);
            }
            return slice;
        }

        if (comptime std.meta.trait.isContainer(Child)) {
            @compileError("Expected clone() to exist for slice child: " ++ @typeName(Child));
        }

        return try allocator.dupe(Child, item);
    }

    if (comptime hasCloneFn(T)) {
        return try item.clone(allocator);
    }

    @compileError("Expected clone() to exist for " ++ @typeName(T));
}

pub fn clone(val: anytype, allocator: std.mem.Allocator) !@TypeOf(val) {
    return cloneWithType(@TypeOf(val), val, allocator);
}
pub const StringBuilder = @import("./string_builder.zig");

pub inline fn assertDefined(val: anytype) void {
    if (comptime !Environment.allow_assert) return;
    const Type = @TypeOf(val);

    if (comptime @typeInfo(Type) == .Optional) {
        if (val) |res| {
            assertDefined(res);
        }
        return;
    }

    if (comptime std.meta.trait.isSlice(Type)) {
        std.debug.assert(val.len < std.math.maxInt(u32) + 1);
        std.debug.assert(val.len < std.math.maxInt(u32) + 1);
        std.debug.assert(val.len < std.math.maxInt(u32) + 1);
        var slice: []Type = undefined;
        if (val.len > 0) {
            std.debug.assert(@ptrToInt(val.ptr) != @ptrToInt(slice.ptr));
        }
        return;
    }

    if (comptime @typeInfo(Type) == .Pointer) {
        var slice: *Type = undefined;
        std.debug.assert(@ptrToInt(val) != @ptrToInt(slice));
        return;
    }

    if (comptime @typeInfo(Type) == .Struct) {
        inline for (comptime std.meta.fieldNames(Type)) |name| {
            assertDefined(@field(val, name));
        }
    }
}

pub const LinearFifo = @import("./linear_fifo.zig").LinearFifo;

/// hash a string
pub fn hash(content: []const u8) u64 {
    return std.hash.Wyhash.hash(0, content);
}

pub const HiveArray = @import("./hive_array.zig").HiveArray;

pub fn rand(bytes: []u8) void {
    const BoringSSL = @import("boringssl");
    _ = BoringSSL.RAND_bytes(bytes.ptr, bytes.len);
}

pub const ObjectPool = @import("./pool.zig").ObjectPool;

pub fn assertNonBlocking(fd: anytype) void {
    std.debug.assert(
        (std.os.fcntl(fd, std.os.F.GETFL, 0) catch unreachable) & std.os.O.NONBLOCK != 0,
    );
}

pub fn ensureNonBlocking(fd: anytype) void {
    const current = std.os.fcntl(fd, std.os.F.GETFL, 0) catch 0;
    _ = std.os.fcntl(fd, std.os.F.SETFL, current | std.os.O.NONBLOCK) catch 0;
}

pub fn isReadable(fd: std.os.fd_t) bool {
    var polls = &[_]std.os.pollfd{
        .{
            .fd = fd,
            .events = std.os.POLL.IN | std.os.POLL.ERR,
            .revents = 0,
        },
    };

    return (std.os.poll(polls, 0) catch 0) != 0;
}

pub fn isWritable(fd: std.os.fd_t) bool {
    var polls = &[_]std.os.pollfd{
        .{
            .fd = fd,
            .events = std.os.POLL.OUT | std.os.POLL.ERR,
            .revents = 0,
        },
    };

    return (std.os.poll(polls, 0) catch 0) != 0;
}

pub inline fn unreachablePanic(comptime fmts: []const u8, args: anytype) noreturn {
    if (comptime !Environment.allow_assert) unreachable;
    std.debug.panic(fmts, args);
}

pub fn StringEnum(comptime Type: type, comptime Map: anytype, value: []const u8) ?Type {
    return ComptimeStringMap(Type, Map).get(value);
}

pub const Bunfig = @import("./bunfig.zig").Bunfig;

pub const HTTPThead = @import("./http_client_async.zig").HTTPThread;

pub const Analytics = @import("./analytics/analytics_thread.zig");

pub usingnamespace @import("./tagged_pointer.zig");

pub fn once(comptime function: anytype, comptime ReturnType: type) ReturnType {
    const Result = struct {
        var value: ReturnType = undefined;
        var ran = false;

        pub fn execute() ReturnType {
            if (ran) return value;
            ran = true;
            value = function();
            return value;
        }
    };

    return Result.execute();
}

pub fn isHeapMemory(memory: anytype) bool {
    if (comptime use_mimalloc) {
        const Memory = @TypeOf(memory);
        if (comptime std.meta.trait.isSingleItemPtr(Memory)) {
            return Mimalloc.mi_is_in_heap_region(memory);
        }
        return Mimalloc.mi_is_in_heap_region(std.mem.sliceAsBytes(memory).ptr);
    }
    return false;
}

pub const Mimalloc = @import("./allocators/mimalloc.zig");

<<<<<<< HEAD
pub const FileDescriptor = std.os.fd_t;
pub const invalid_fd = std.math.maxInt(i32);
=======
pub fn isSliceInBuffer(slice: []const u8, buffer: []const u8) bool {
    return slice.len > 0 and @ptrToInt(buffer.ptr) <= @ptrToInt(slice.ptr) and ((@ptrToInt(slice.ptr) + slice.len) <= (@ptrToInt(buffer.ptr) + buffer.len));
}

pub fn rangeOfSliceInBuffer(slice: []const u8, buffer: []const u8) ?[2]u32 {
    if (!isSliceInBuffer(slice, buffer)) return null;
    const r = [_]u32{
        @truncate(u32, @ptrToInt(slice.ptr) -| @ptrToInt(buffer.ptr)),
        @truncate(u32, slice.len),
    };
    if (comptime Environment.allow_assert)
        std.debug.assert(strings.eqlLong(slice, buffer[r[0]..][0..r[1]], false));
    return r;
}
>>>>>>> ae3fcb5b
<|MERGE_RESOLUTION|>--- conflicted
+++ resolved
@@ -410,10 +410,6 @@
 
 pub const Mimalloc = @import("./allocators/mimalloc.zig");
 
-<<<<<<< HEAD
-pub const FileDescriptor = std.os.fd_t;
-pub const invalid_fd = std.math.maxInt(i32);
-=======
 pub fn isSliceInBuffer(slice: []const u8, buffer: []const u8) bool {
     return slice.len > 0 and @ptrToInt(buffer.ptr) <= @ptrToInt(slice.ptr) and ((@ptrToInt(slice.ptr) + slice.len) <= (@ptrToInt(buffer.ptr) + buffer.len));
 }
@@ -427,5 +423,4 @@
     if (comptime Environment.allow_assert)
         std.debug.assert(strings.eqlLong(slice, buffer[r[0]..][0..r[1]], false));
     return r;
-}
->>>>>>> ae3fcb5b
+}