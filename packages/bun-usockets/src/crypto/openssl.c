/*
 * Authored by Alex Hultman, 2018-2019.
 * Intellectual property of third-party.

 * Licensed under the Apache License, Version 2.0 (the "License");
 * you may not use this file except in compliance with the License.
 * You may obtain a copy of the License at

 *     http://www.apache.org/licenses/LICENSE-2.0

 * Unless required by applicable law or agreed to in writing, software
 * distributed under the License is distributed on an "AS IS" BASIS,
 * WITHOUT WARRANTIES OR CONDITIONS OF ANY KIND, either express or implied.
 * See the License for the specific language governing permissions and
 * limitations under the License.
 */

#if (defined(LIBUS_USE_OPENSSL) || defined(LIBUS_USE_WOLFSSL))

/* These are in sni_tree.cpp */
void *sni_new();
void sni_free(void *sni, void(*cb)(void *));
int sni_add(void *sni, const char *hostname, void *user);
void *sni_remove(void *sni, const char *hostname);
void *sni_find(void *sni, const char *hostname);

#include "libusockets.h"
#include "internal/internal.h"
#include <string.h>

/* This module contains the entire OpenSSL implementation
 * of the SSL socket and socket context interfaces. */
#ifdef LIBUS_USE_OPENSSL
#include <openssl/ssl.h>
#include <openssl/bio.h>
#include <openssl/err.h>
#include <openssl/dh.h>
#elif LIBUS_USE_WOLFSSL
#include <wolfssl/options.h>
#include <wolfssl/openssl/ssl.h>
#include <wolfssl/openssl/bio.h>
#include <wolfssl/openssl/err.h>
#include <wolfssl/openssl/dh.h>
#endif

<<<<<<< HEAD
#include "./root_certs.h"
#include <stdatomic.h>
static const size_t root_certs_size = sizeof(root_certs) / sizeof(root_certs[0]);
static X509* root_cert_instances[root_certs_size]  = {NULL};
static atomic_flag root_cert_instances_lock = ATOMIC_FLAG_INIT;
static atomic_bool root_cert_instances_initialized = 0;
=======
/* These are in root_certs.cpp */
extern X509_STORE* us_get_default_ca_store();

>>>>>>> 52d47c24

struct loop_ssl_data {
    char *ssl_read_input, *ssl_read_output;
    unsigned int ssl_read_input_length;
    unsigned int ssl_read_input_offset;

    struct us_socket_t *ssl_socket;

    int last_write_was_msg_more;
    int msg_more;

    BIO *shared_rbio;
    BIO *shared_wbio;
    BIO_METHOD *shared_biom;
};

struct us_internal_ssl_socket_context_t {
    struct us_socket_context_t sc;

    // this thing can be shared with other socket contexts via socket transfer!
    // maybe instead of holding once you hold many, a vector or set
    // when a socket that belongs to another socket context transfers to a new socket context
    SSL_CTX *ssl_context;
    int is_parent;

    /* These decorate the base implementation */
    struct us_internal_ssl_socket_t *(*on_open)(struct us_internal_ssl_socket_t *, int is_client, char *ip, int ip_length);
    struct us_internal_ssl_socket_t *(*on_data)(struct us_internal_ssl_socket_t *, char *data, int length);
    struct us_internal_ssl_socket_t *(*on_writable)(struct us_internal_ssl_socket_t *);
    struct us_internal_ssl_socket_t *(*on_close)(struct us_internal_ssl_socket_t *, int code, void *reason);

    /* Called for missing SNI hostnames, if not NULL */
    void (*on_server_name)(struct us_internal_ssl_socket_context_t *, const char *hostname);

    /* Pointer to sni tree, created when the context is created and freed likewise when freed */
    void *sni;

    us_internal_on_handshake_t on_handshake;
    void* handshake_data;
};

// same here, should or shouldn't it contain s?
struct us_internal_ssl_socket_t {
    struct us_socket_t s;
    SSL *ssl;
    int ssl_write_wants_read; // we use this for now
    int ssl_read_wants_write;
    int pending_handshake;
};

int passphrase_cb(char *buf, int size, int rwflag, void *u) {
    const char *passphrase = (const char *) u;
    size_t passphrase_length = strlen(passphrase);
    memcpy(buf, passphrase, passphrase_length);
    // put null at end? no?
    return (int) passphrase_length;
}

int BIO_s_custom_create(BIO *bio) {
    BIO_set_init(bio, 1);
    return 1;
}

long BIO_s_custom_ctrl(BIO *bio, int cmd, long num, void *user) {
    switch(cmd) {
    case BIO_CTRL_FLUSH:
        return 1;
    default:
        return 0;
    }
}



int BIO_s_custom_write(BIO *bio, const char *data, int length) {
    struct loop_ssl_data *loop_ssl_data = (struct loop_ssl_data *) BIO_get_data(bio);

    loop_ssl_data->last_write_was_msg_more = loop_ssl_data->msg_more || length == 16413;
    int written = us_socket_write(0, loop_ssl_data->ssl_socket, data, length, loop_ssl_data->last_write_was_msg_more);

    if (!written) {
        BIO_set_flags(bio, BIO_FLAGS_SHOULD_RETRY | BIO_FLAGS_WRITE);
        return -1;
    }

    // printf("BIO_s_custom_write returns: %d\n", written);

    return written;
}

int BIO_s_custom_read(BIO *bio, char *dst, int length) {
    struct loop_ssl_data *loop_ssl_data = (struct loop_ssl_data *) BIO_get_data(bio);

    //printf("BIO_s_custom_read\n");

    if (!loop_ssl_data->ssl_read_input_length) {
        BIO_set_flags(bio, BIO_FLAGS_SHOULD_RETRY | BIO_FLAGS_READ);
        return -1;
    }

    if ((unsigned int) length > loop_ssl_data->ssl_read_input_length) {
        length = loop_ssl_data->ssl_read_input_length;
    }

    memcpy(dst, loop_ssl_data->ssl_read_input + loop_ssl_data->ssl_read_input_offset, length);

    loop_ssl_data->ssl_read_input_offset += length;
    loop_ssl_data->ssl_read_input_length -= length;
    return length;
}


struct us_internal_ssl_socket_t *ssl_on_open(struct us_internal_ssl_socket_t *s, int is_client, char *ip, int ip_length) {

    struct us_internal_ssl_socket_context_t *context = (struct us_internal_ssl_socket_context_t *) us_socket_context(0, &s->s);
    

    struct us_loop_t *loop = us_socket_context_loop(0, &context->sc);
    struct loop_ssl_data *loop_ssl_data = (struct loop_ssl_data *) loop->data.ssl_data;

    s->ssl = SSL_new(context->ssl_context);
    s->ssl_write_wants_read = 0;
    s->ssl_read_wants_write = 0;

    SSL_set_bio(s->ssl, loop_ssl_data->shared_rbio, loop_ssl_data->shared_wbio);

    BIO_up_ref(loop_ssl_data->shared_rbio);
    BIO_up_ref(loop_ssl_data->shared_wbio);

    if (is_client) {
        SSL_set_connect_state(s->ssl);
    } else {
        SSL_set_accept_state(s->ssl);
    }

    struct us_internal_ssl_socket_t * result = (struct us_internal_ssl_socket_t *) context->on_open(s, is_client, ip, ip_length);

    // Hello Message!
    // always handshake after open if on_handshake is set
    if(context->on_handshake || s->pending_handshake) {
        s->pending_handshake = 1;
        us_internal_ssl_handshake(s, context->on_handshake, context->handshake_data);
    }
    
    return result;
}


void us_internal_on_ssl_handshake(struct us_internal_ssl_socket_context_t * context, void (*on_handshake)(struct us_internal_ssl_socket_t *, int success, struct us_bun_verify_error_t verify_error, void* custom_data), void* custom_data) {
    context->on_handshake = on_handshake;
    context->handshake_data = custom_data;
}

void us_internal_ssl_handshake(struct us_internal_ssl_socket_t *s, us_internal_on_handshake_t on_handshake, void* custom_data) {
    struct us_internal_ssl_socket_context_t *context = (struct us_internal_ssl_socket_context_t *) us_socket_context(0, &s->s);
    
    // will start on_open, on_writable or on_data
    if(!s->ssl) {
        
        s->pending_handshake = 1;
        context->on_handshake = on_handshake;
        context->handshake_data = custom_data;
        return;
    }

    struct us_loop_t *loop = us_socket_context_loop(0, &context->sc);
    struct loop_ssl_data *loop_ssl_data = (struct loop_ssl_data *) loop->data.ssl_data;

    loop_ssl_data->ssl_socket = &s->s;

   if (us_socket_is_closed(0, &s->s) || us_internal_ssl_socket_is_shut_down(s)) {
        s->pending_handshake = 0;
    
        struct us_bun_verify_error_t verify_error = (struct us_bun_verify_error_t) { .error = 0, .code = NULL, .reason = NULL };
        if(on_handshake != NULL) {
            on_handshake(s, 0, verify_error, custom_data);
        }
        return;
    }

    
    int result = SSL_do_handshake(s->ssl);

    if (result <= 0) {
        int err = SSL_get_error(s->ssl, result);
        // as far as I know these are the only errors we want to handle
        if (err != SSL_ERROR_WANT_READ && err != SSL_ERROR_WANT_WRITE) {
            s->pending_handshake = 0;
    
            struct us_bun_verify_error_t verify_error = us_internal_verify_error(s);
            // clear per thread error queue if it may contain something
            if (err == SSL_ERROR_SSL || err == SSL_ERROR_SYSCALL) {
                ERR_clear_error();
            }

            // error
            if(on_handshake != NULL) {
                on_handshake(s, 0, verify_error, custom_data);
            }
            return;
        } else {
            s->pending_handshake = 1;
            context->on_handshake = on_handshake;
            context->handshake_data = custom_data;
            // Ensure that we'll cycle through internal openssl's state
            if (!us_socket_is_closed(0, &s->s) && !us_internal_ssl_socket_is_shut_down(s)) {
                us_socket_write(1, loop_ssl_data->ssl_socket, "\0", 0, 0);
            }

        }
    } else {
        s->pending_handshake = 0;

        struct us_bun_verify_error_t verify_error = us_internal_verify_error(s);
        // success
        if(on_handshake != NULL) {
            on_handshake(s, 1, verify_error, custom_data);
        }
        // Ensure that we'll cycle through internal openssl's state
        if (!us_socket_is_closed(0, &s->s) && !us_internal_ssl_socket_is_shut_down(s)) {
            us_socket_write(1, loop_ssl_data->ssl_socket, "\0", 0, 0);
        }
    }

}


struct us_internal_ssl_socket_t *us_internal_ssl_socket_close(struct us_internal_ssl_socket_t *s, int code, void *reason) {
    struct us_internal_ssl_socket_context_t *context = (struct us_internal_ssl_socket_context_t *) us_socket_context(0, &s->s);
    if (s->pending_handshake) {
        s->pending_handshake = 0;
    }
    return (struct us_internal_ssl_socket_t *) us_socket_close(0, (struct us_socket_t *) s, code, reason);
}

struct us_internal_ssl_socket_t *ssl_on_close(struct us_internal_ssl_socket_t *s, int code, void *reason) {
    struct us_internal_ssl_socket_context_t *context = (struct us_internal_ssl_socket_context_t *) us_socket_context(0, &s->s);
    if (s->pending_handshake) {
        s->pending_handshake = 0;
    }
    SSL_free(s->ssl);

    return context->on_close(s, code, reason);
}

struct us_internal_ssl_socket_t *ssl_on_end(struct us_internal_ssl_socket_t *s) {
    if (s && s->pending_handshake) {
        s->pending_handshake = 0;
    }
    // whatever state we are in, a TCP FIN is always an answered shutdown

    /* Todo: this should report CLEANLY SHUTDOWN as reason */
    return us_internal_ssl_socket_close(s, 0, NULL);
}

// this whole function needs a complete clean-up
struct us_internal_ssl_socket_t *ssl_on_data(struct us_internal_ssl_socket_t *s, void *data, int length) {

    // note: this context can change when we adopt the socket!
    struct us_internal_ssl_socket_context_t *context = (struct us_internal_ssl_socket_context_t *) us_socket_context(0, &s->s);


    struct us_loop_t *loop = us_socket_context_loop(0, &context->sc);
    struct loop_ssl_data *loop_ssl_data = (struct loop_ssl_data *) loop->data.ssl_data;

    if(s->pending_handshake) {
        us_internal_ssl_handshake(s, context->on_handshake, context->handshake_data);
    }

  // note: if we put data here we should never really clear it (not in write either, it still should be available for SSL_write to read from!)
    loop_ssl_data->ssl_read_input = data;
    loop_ssl_data->ssl_read_input_length = length;
    loop_ssl_data->ssl_read_input_offset = 0;
    loop_ssl_data->ssl_socket = &s->s;
    loop_ssl_data->msg_more = 0;

    if (us_socket_is_closed(0, &s->s)) {
        return s;
    }

    if (us_internal_ssl_socket_is_shut_down(s)) {
        

        int ret = 0;
        if ((ret = SSL_shutdown(s->ssl)) == 1) {
            // two phase shutdown is complete here
            //printf("Two step SSL shutdown complete\n");

            /* Todo: this should also report some kind of clean shutdown */
            return us_internal_ssl_socket_close(s, 0, NULL);
        } else if (ret < 0) {

            int err = SSL_get_error(s->ssl, ret);

            if (err == SSL_ERROR_SSL || err == SSL_ERROR_SYSCALL) {
                // we need to clear the error queue in case these added to the thread local queue
                ERR_clear_error();
            }

        }

        // no further processing of data when in shutdown state
        return s;
    }

    // bug checking: this loop needs a lot of attention and clean-ups and check-ups
    int read = 0;
    restart:
    while (1) {
        int just_read = SSL_read(s->ssl, loop_ssl_data->ssl_read_output + LIBUS_RECV_BUFFER_PADDING + read, LIBUS_RECV_BUFFER_LENGTH - read);

        if (just_read <= 0) {
            int err = SSL_get_error(s->ssl, just_read);

            // as far as I know these are the only errors we want to handle
            if (err != SSL_ERROR_WANT_READ && err != SSL_ERROR_WANT_WRITE) {

                if (err == SSL_ERROR_ZERO_RETURN) {
                    // zero return can be EOF/FIN, if we have data just signal on_data and close
                    if (read) {
                        context = (struct us_internal_ssl_socket_context_t *) us_socket_context(0, &s->s);

                        s = context->on_data(s, loop_ssl_data->ssl_read_output + LIBUS_RECV_BUFFER_PADDING, read);
                        if (us_socket_is_closed(0, &s->s)) {
                            return s;
                        }
                    }
                    // terminate connection here
                    return us_internal_ssl_socket_close(s, 0, NULL);
                }
                
                if (err == SSL_ERROR_SSL || err == SSL_ERROR_SYSCALL) {
                    // clear per thread error queue if it may contain something
                    
                    ERR_clear_error();
                }

                // terminate connection here
                return us_internal_ssl_socket_close(s, 0, NULL);
            } else {
                // emit the data we have and exit

                if (err == SSL_ERROR_WANT_WRITE) {
                    // here we need to trigger writable event next ssl_read!
                    s->ssl_read_wants_write = 1;
                }

                // assume we emptied the input buffer fully or error here as well!
                if (loop_ssl_data->ssl_read_input_length) {
                    return us_internal_ssl_socket_close(s, 0, NULL);
                }

                // cannot emit zero length to app
                if (!read) {
                    break;
                }

                context = (struct us_internal_ssl_socket_context_t *) us_socket_context(0, &s->s);

                s = context->on_data(s, loop_ssl_data->ssl_read_output + LIBUS_RECV_BUFFER_PADDING, read);
                if (us_socket_is_closed(0, &s->s)) {
                    return s;
                }

                break;
            }

        }

        read += just_read;

        // at this point we might be full and need to emit the data to application and start over
        if (read == LIBUS_RECV_BUFFER_LENGTH) {

            context = (struct us_internal_ssl_socket_context_t *) us_socket_context(0, &s->s);

            // emit data and restart
            s = context->on_data(s, loop_ssl_data->ssl_read_output + LIBUS_RECV_BUFFER_PADDING, read);
            if (us_socket_is_closed(0, &s->s)) {
                return s;
            }

            read = 0;
            goto restart;
        }
    }

    // trigger writable if we failed last write with want read
    if (s->ssl_write_wants_read) {
        s->ssl_write_wants_read = 0;

        // make sure to update context before we call (context can change if the user adopts the socket!)
        context = (struct us_internal_ssl_socket_context_t *) us_socket_context(0, &s->s);

        s = (struct us_internal_ssl_socket_t *) context->sc.on_writable(&s->s); // cast here!
        // if we are closed here, then exit
        if (us_socket_is_closed(0, &s->s)) {
            return s;
        }
    }

    // check this then?
    if (SSL_get_shutdown(s->ssl) & SSL_RECEIVED_SHUTDOWN) {
        //printf("SSL_RECEIVED_SHUTDOWN\n");

        //exit(-2);

        // not correct anyways!
        s = us_internal_ssl_socket_close(s, 0, NULL);

        //us_
    }

    return s;
}

struct us_internal_ssl_socket_t *ssl_on_writable(struct us_internal_ssl_socket_t *s) {

    struct us_internal_ssl_socket_context_t *context = (struct us_internal_ssl_socket_context_t *) us_socket_context(0, &s->s);

    if(s->pending_handshake) {
        us_internal_ssl_handshake(s, context->on_handshake, context->handshake_data);
    }

    // todo: cork here so that we efficiently output both from reading and from writing?
    if (s->ssl_read_wants_write) {
        s->ssl_read_wants_write = 0;
        
        // make sure to update context before we call (context can change if the user adopts the socket!)
        context = (struct us_internal_ssl_socket_context_t *) us_socket_context(0, &s->s);

        // if this one fails to write data, it sets ssl_read_wants_write again
        s = (struct us_internal_ssl_socket_t *) context->sc.on_data(&s->s, 0, 0); // cast here!
    }

    // should this one come before we have read? should it come always? spurious on_writable is okay
    s = context->on_writable(s);

    return s;
}

/* Lazily inits loop ssl data first time */
void us_internal_init_loop_ssl_data(struct us_loop_t *loop) {
    if (!loop->data.ssl_data) {
        struct loop_ssl_data *loop_ssl_data = us_malloc(sizeof(struct loop_ssl_data));
        loop_ssl_data->ssl_read_input_length = 0;
        loop_ssl_data->ssl_read_input_offset = 0;
        loop_ssl_data->last_write_was_msg_more = 0;
        loop_ssl_data->msg_more = 0;

        loop_ssl_data->ssl_read_output = us_malloc(LIBUS_RECV_BUFFER_LENGTH + LIBUS_RECV_BUFFER_PADDING * 2);

        OPENSSL_init_ssl(0, NULL);

        loop_ssl_data->shared_biom = BIO_meth_new(BIO_TYPE_MEM, "µS BIO");
        BIO_meth_set_create(loop_ssl_data->shared_biom, BIO_s_custom_create);
        BIO_meth_set_write(loop_ssl_data->shared_biom, BIO_s_custom_write);
        BIO_meth_set_read(loop_ssl_data->shared_biom, BIO_s_custom_read);
        BIO_meth_set_ctrl(loop_ssl_data->shared_biom, BIO_s_custom_ctrl);

        loop_ssl_data->shared_rbio = BIO_new(loop_ssl_data->shared_biom);
        loop_ssl_data->shared_wbio = BIO_new(loop_ssl_data->shared_biom);
        BIO_set_data(loop_ssl_data->shared_rbio, loop_ssl_data);
        BIO_set_data(loop_ssl_data->shared_wbio, loop_ssl_data);

        loop->data.ssl_data = loop_ssl_data;
    }
}

/* Called by loop free, clears any loop ssl data */
void us_internal_free_loop_ssl_data(struct us_loop_t *loop) {
    struct loop_ssl_data *loop_ssl_data = (struct loop_ssl_data *) loop->data.ssl_data;

    if (loop_ssl_data) {
        us_free(loop_ssl_data->ssl_read_output);

        BIO_free(loop_ssl_data->shared_rbio);
        BIO_free(loop_ssl_data->shared_wbio);

        BIO_meth_free(loop_ssl_data->shared_biom);

        us_free(loop_ssl_data);
    }
}

// we throttle reading data for ssl sockets that are in init state. here we actually use
// the kernel buffering to our advantage
int ssl_is_low_prio(struct us_internal_ssl_socket_t *s) {
    /* We use SSL_in_before() instead of SSL_in_init(), because only the first step is CPU intensive, and we want to
     * speed up the rest of connection establishing if the CPU intensive work is already done, so fully established
     * connections increase lineary over time under high load */
    return SSL_in_init(s->ssl);
}

/* Per-context functions */
void *us_internal_ssl_socket_context_get_native_handle(struct us_internal_ssl_socket_context_t *context) {
    return context->ssl_context;
}

struct us_internal_ssl_socket_context_t *us_internal_create_child_ssl_socket_context(struct us_internal_ssl_socket_context_t *context, int context_ext_size) {
    /* Create a new non-SSL context */
    struct us_socket_context_options_t options = {0};
    struct us_internal_ssl_socket_context_t *child_context = (struct us_internal_ssl_socket_context_t *) us_create_socket_context(0, context->sc.loop, sizeof(struct us_internal_ssl_socket_context_t) + context_ext_size, options);

    /* The only thing we share is SSL_CTX */
    child_context->ssl_context = context->ssl_context;
    child_context->is_parent = 0;

    return child_context;
}

/* Common function for creating a context from options.
 * We must NOT free a SSL_CTX with only SSL_CTX_free! Also free any password */
void free_ssl_context(SSL_CTX *ssl_context) {
    if (!ssl_context) {
        return;
    }

    /* If we have set a password string, free it here */
    void *password = SSL_CTX_get_default_passwd_cb_userdata(ssl_context);
    /* OpenSSL returns NULL if we have no set password */
    us_free(password);

    SSL_CTX_free(ssl_context);
}

/* This function should take any options and return SSL_CTX - which has to be free'd with
 * our destructor function - free_ssl_context() */
SSL_CTX *create_ssl_context_from_options(struct us_socket_context_options_t options) {
    /* Create the context */
    SSL_CTX *ssl_context = SSL_CTX_new(TLS_method());

    /* Default options we rely on - changing these will break our logic */
    SSL_CTX_set_read_ahead(ssl_context, 1);
    SSL_CTX_set_mode(ssl_context, SSL_MODE_ACCEPT_MOVING_WRITE_BUFFER);

    /* Anything below TLS 1.2 is disabled */
    SSL_CTX_set_min_proto_version(ssl_context, TLS1_2_VERSION);

    /* The following are helpers. You may easily implement whatever you want by using the native handle directly */

    /* Important option for lowering memory usage, but lowers performance slightly */
    if (options.ssl_prefer_low_memory_usage) {
       SSL_CTX_set_mode(ssl_context, SSL_MODE_RELEASE_BUFFERS);
    }

    if (options.passphrase) {
        /* When freeing the CTX we need to check SSL_CTX_get_default_passwd_cb_userdata and
         * free it if set */
        SSL_CTX_set_default_passwd_cb_userdata(ssl_context, (void *) strdup(options.passphrase));
        SSL_CTX_set_default_passwd_cb(ssl_context, passphrase_cb);
    }

    /* This one most probably do not need the cert_file_name string to be kept alive */
    if (options.cert_file_name) {
        if (SSL_CTX_use_certificate_chain_file(ssl_context, options.cert_file_name) != 1) {
            free_ssl_context(ssl_context);
            return NULL;
        }
    }

    /* Same as above - we can discard this string afterwards I suppose */
    if (options.key_file_name) {
        if (SSL_CTX_use_PrivateKey_file(ssl_context, options.key_file_name, SSL_FILETYPE_PEM) != 1) {
            free_ssl_context(ssl_context);
            return NULL;
        }
    }

    if (options.ca_file_name) {
        STACK_OF(X509_NAME) *ca_list;
        ca_list = SSL_load_client_CA_file(options.ca_file_name);
        if(ca_list == NULL) {
            free_ssl_context(ssl_context);
            return NULL;
        }
        SSL_CTX_set_client_CA_list(ssl_context, ca_list);
        if (SSL_CTX_load_verify_locations(ssl_context, options.ca_file_name, NULL) != 1) {
            free_ssl_context(ssl_context);
            return NULL;
        }
        SSL_CTX_set_verify(ssl_context, SSL_VERIFY_PEER, NULL);
    }

    if (options.dh_params_file_name) {
        /* Set up ephemeral DH parameters. */
        DH *dh_2048 = NULL;
        FILE *paramfile;
        paramfile = fopen(options.dh_params_file_name, "r");

        if (paramfile) {
            dh_2048 = PEM_read_DHparams(paramfile, NULL, NULL, NULL);
            fclose(paramfile);
        } else {
            free_ssl_context(ssl_context);
            return NULL;
        }

        if (dh_2048 == NULL) {
            free_ssl_context(ssl_context);
            return NULL;
        }

        const long set_tmp_dh = SSL_CTX_set_tmp_dh(ssl_context, dh_2048);
        DH_free(dh_2048);

        if (set_tmp_dh != 1) {
            free_ssl_context(ssl_context);
            return NULL;
        }

        /* OWASP Cipher String 'A+' (https://www.owasp.org/index.php/TLS_Cipher_String_Cheat_Sheet) */
        if (SSL_CTX_set_cipher_list(ssl_context, "DHE-RSA-AES256-GCM-SHA384:DHE-RSA-AES128-GCM-SHA256:ECDHE-RSA-AES256-GCM-SHA384:ECDHE-RSA-AES128-GCM-SHA256") != 1) {
            free_ssl_context(ssl_context);
            return NULL;
        }
    }

    if (options.ssl_ciphers) {
        if (SSL_CTX_set_cipher_list(ssl_context, options.ssl_ciphers) != 1) {
            free_ssl_context(ssl_context);
            return NULL;
        }
    }

    /* This must be free'd with free_ssl_context, not SSL_CTX_free */
    return ssl_context;
}



int us_ssl_ctx_use_privatekey_content(SSL_CTX *ctx, const char *content, int type) {
  int reason_code, ret = 0;
  BIO *in;
  EVP_PKEY *pkey = NULL;
  in = BIO_new_mem_buf(content, strlen(content));
  if (in == NULL) {
    OPENSSL_PUT_ERROR(SSL, ERR_R_BUF_LIB);
    goto end;
  }
  
  if (type == SSL_FILETYPE_PEM) {
    reason_code = ERR_R_PEM_LIB;
    pkey = PEM_read_bio_PrivateKey(in, NULL, SSL_CTX_get_default_passwd_cb(ctx),
                                   SSL_CTX_get_default_passwd_cb_userdata(ctx));
  } else if (type == SSL_FILETYPE_ASN1) {
    reason_code = ERR_R_ASN1_LIB;
    pkey = d2i_PrivateKey_bio(in, NULL);
  } else {
    OPENSSL_PUT_ERROR(SSL, SSL_R_BAD_SSL_FILETYPE);
    goto end;
  }
  
  if (pkey == NULL) {
    OPENSSL_PUT_ERROR(SSL, reason_code);
    goto end;
  }
  ret = SSL_CTX_use_PrivateKey(ctx, pkey);
  EVP_PKEY_free(pkey);

end:
  BIO_free(in);
  return ret;
}

X509 * us_ssl_ctx_get_X509_from(SSL_CTX *ctx, const char *content) {
  X509 *x = NULL;
  BIO *in;

  ERR_clear_error();  // clear error stack for SSL_CTX_use_certificate()

  in = BIO_new_mem_buf(content, strlen(content));
  if (in == NULL) {
    OPENSSL_PUT_ERROR(SSL, ERR_R_BUF_LIB);
    goto end;
  }

  x = PEM_read_bio_X509(in, NULL, SSL_CTX_get_default_passwd_cb(ctx),
                            SSL_CTX_get_default_passwd_cb_userdata(ctx));
  if (x == NULL) {
    OPENSSL_PUT_ERROR(SSL, ERR_R_PEM_LIB);
    goto end;
  }

  return x;

end:
  X509_free(x);
  BIO_free(in);
  return NULL;
}

int us_ssl_ctx_use_certificate_chain(SSL_CTX *ctx, const char *content) {
  BIO *in;
  int ret = 0;
  X509 *x = NULL;

  ERR_clear_error();  // clear error stack for SSL_CTX_use_certificate()

  in = BIO_new_mem_buf(content, strlen(content));
  if (in == NULL) {
    OPENSSL_PUT_ERROR(SSL, ERR_R_BUF_LIB);
    goto end;
  }

  x = PEM_read_bio_X509_AUX(in, NULL, SSL_CTX_get_default_passwd_cb(ctx),
                            SSL_CTX_get_default_passwd_cb_userdata(ctx));
  if (x == NULL) {
    OPENSSL_PUT_ERROR(SSL, ERR_R_PEM_LIB);
    goto end;
  }

  ret = SSL_CTX_use_certificate(ctx, x);

  if (ERR_peek_error() != 0) {
    ret = 0;  // Key/certificate mismatch doesn't imply ret==0 ...
  }

  if (ret) {
    // If we could set up our certificate, now proceed to the CA
    // certificates.
    X509 *ca;
    int r;
    uint32_t err;

    SSL_CTX_clear_chain_certs(ctx);

    while ((ca = PEM_read_bio_X509(in, NULL, SSL_CTX_get_default_passwd_cb(ctx),
                                   SSL_CTX_get_default_passwd_cb_userdata(ctx))) !=
           NULL) {
      r = SSL_CTX_add0_chain_cert(ctx, ca);
      if (!r) {
        X509_free(ca);
        ret = 0;
        goto end;
      }
      // Note that we must not free r if it was successfully added to the chain
      // (while we must free the main certificate, since its reference count is
      // increased by SSL_CTX_use_certificate).
    }

    // When the while loop ends, it's usually just EOF.
    err = ERR_peek_last_error();
    if (ERR_GET_LIB(err) == ERR_LIB_PEM &&
        ERR_GET_REASON(err) == PEM_R_NO_START_LINE) {
      ERR_clear_error();
    } else {
      ret = 0;  // some real error
    }
  }

end:
  X509_free(x);
  BIO_free(in);
  return ret;
}

const char* us_X509_error_code(long err) {  // NOLINT(runtime/int)
  const char* code = "UNSPECIFIED";
#define CASE_X509_ERR(CODE) case X509_V_ERR_##CODE: code = #CODE; break;
  switch (err) {
    // if you modify anything in here, *please* update the respective section in
    // doc/api/tls.md as well
    CASE_X509_ERR(UNABLE_TO_GET_ISSUER_CERT)
    CASE_X509_ERR(UNABLE_TO_GET_CRL)
    CASE_X509_ERR(UNABLE_TO_DECRYPT_CERT_SIGNATURE)
    CASE_X509_ERR(UNABLE_TO_DECRYPT_CRL_SIGNATURE)
    CASE_X509_ERR(UNABLE_TO_DECODE_ISSUER_PUBLIC_KEY)
    CASE_X509_ERR(CERT_SIGNATURE_FAILURE)
    CASE_X509_ERR(CRL_SIGNATURE_FAILURE)
    CASE_X509_ERR(CERT_NOT_YET_VALID)
    CASE_X509_ERR(CERT_HAS_EXPIRED)
    CASE_X509_ERR(CRL_NOT_YET_VALID)
    CASE_X509_ERR(CRL_HAS_EXPIRED)
    CASE_X509_ERR(ERROR_IN_CERT_NOT_BEFORE_FIELD)
    CASE_X509_ERR(ERROR_IN_CERT_NOT_AFTER_FIELD)
    CASE_X509_ERR(ERROR_IN_CRL_LAST_UPDATE_FIELD)
    CASE_X509_ERR(ERROR_IN_CRL_NEXT_UPDATE_FIELD)
    CASE_X509_ERR(OUT_OF_MEM)
    CASE_X509_ERR(DEPTH_ZERO_SELF_SIGNED_CERT)
    CASE_X509_ERR(SELF_SIGNED_CERT_IN_CHAIN)
    CASE_X509_ERR(UNABLE_TO_GET_ISSUER_CERT_LOCALLY)
    CASE_X509_ERR(UNABLE_TO_VERIFY_LEAF_SIGNATURE)
    CASE_X509_ERR(CERT_CHAIN_TOO_LONG)
    CASE_X509_ERR(CERT_REVOKED)
    CASE_X509_ERR(INVALID_CA)
    CASE_X509_ERR(PATH_LENGTH_EXCEEDED)
    CASE_X509_ERR(INVALID_PURPOSE)
    CASE_X509_ERR(CERT_UNTRUSTED)
    CASE_X509_ERR(CERT_REJECTED)
    CASE_X509_ERR(HOSTNAME_MISMATCH)
  }
#undef CASE_X509_ERR
  return code;
}

long us_internal_verify_peer_certificate(  // NOLINT(runtime/int)
    const SSL* ssl,
    long def) {  // NOLINT(runtime/int)
  long err = def;  // NOLINT(runtime/int)
  X509* peer_cert = SSL_get_peer_certificate(ssl);
  if (peer_cert) {
    X509_free(peer_cert);
    err = SSL_get_verify_result(ssl);
  } else {
    const SSL_CIPHER* curr_cipher = SSL_get_current_cipher(ssl);

    const SSL_SESSION* sess = SSL_get_session(ssl);
    // Allow no-cert for PSK authentication in TLS1.2 and lower.
    // In TLS1.3 check that session was reused because TLS1.3 PSK
    // looks like session resumption.
    if ((curr_cipher && SSL_CIPHER_get_auth_nid(curr_cipher) == NID_auth_psk) ||
        (sess && SSL_SESSION_get_protocol_version(sess) == TLS1_3_VERSION &&
         SSL_session_reused(ssl))) {
      return X509_V_OK;
    }
  }
  return err;
}


struct us_bun_verify_error_t us_internal_verify_error(struct us_internal_ssl_socket_t *s) {

    if (us_socket_is_closed(0, &s->s) || us_internal_ssl_socket_is_shut_down(s)) {
        return (struct us_bun_verify_error_t) { .error = 0, .code = NULL, .reason = NULL };
    }

    SSL* ssl = s->ssl;
    long x509_verify_error =  // NOLINT(runtime/int)
        us_internal_verify_peer_certificate(
            ssl,
            X509_V_ERR_UNABLE_TO_GET_ISSUER_CERT);

    if (x509_verify_error == X509_V_OK)
        return (struct us_bun_verify_error_t) { .error = x509_verify_error, .code = NULL, .reason = NULL };
    
    const char* reason = X509_verify_cert_error_string(x509_verify_error);
    const char* code = us_X509_error_code(x509_verify_error);

    return (struct us_bun_verify_error_t) { .error = x509_verify_error, .code = code, .reason = reason };
}

int us_verify_callback(int preverify_ok, X509_STORE_CTX* ctx) {
  // From https://www.openssl.org/docs/man1.1.1/man3/SSL_verify_cb:
  //
  //   If VerifyCallback returns 1, the verification process is continued. If
  //   VerifyCallback always returns 1, the TLS/SSL handshake will not be
  //   terminated with respect to verification failures and the connection will
  //   be established. The calling process can however retrieve the error code
  //   of the last verification error using SSL_get_verify_result(3) or by
  //   maintaining its own error storage managed by VerifyCallback.
  //
  // Since we cannot perform I/O quickly enough with X509_STORE_CTX_ APIs in
  // this callback, we ignore all preverify_ok errors and let the handshake
  // continue. It is imperative that the user use Connection::VerifyError after
  // the 'secure' callback has been made.
  return 1;
}

SSL_CTX *create_ssl_context_from_bun_options(struct us_bun_socket_context_options_t options) {
    /* Create the context */
    SSL_CTX *ssl_context = SSL_CTX_new(TLS_method());

    /* Default options we rely on - changing these will break our logic */
    SSL_CTX_set_read_ahead(ssl_context, 1);
    SSL_CTX_set_mode(ssl_context, SSL_MODE_ACCEPT_MOVING_WRITE_BUFFER);

    /* Anything below TLS 1.2 is disabled */
    SSL_CTX_set_min_proto_version(ssl_context, TLS1_2_VERSION);

    /* The following are helpers. You may easily implement whatever you want by using the native handle directly */

    /* Important option for lowering memory usage, but lowers performance slightly */
    if (options.ssl_prefer_low_memory_usage) {
       SSL_CTX_set_mode(ssl_context, SSL_MODE_RELEASE_BUFFERS);
    }


    if (options.passphrase) {
        /* When freeing the CTX we need to check SSL_CTX_get_default_passwd_cb_userdata and
         * free it if set */
        SSL_CTX_set_default_passwd_cb_userdata(ssl_context, (void *) strdup(options.passphrase));
        SSL_CTX_set_default_passwd_cb(ssl_context, passphrase_cb);
    }

    /* This one most probably do not need the cert_file_name string to be kept alive */
    if (options.cert_file_name) {
        if (SSL_CTX_use_certificate_chain_file(ssl_context, options.cert_file_name) != 1) {
            free_ssl_context(ssl_context);
            return NULL;
        }
    } else if (options.cert && options.cert_count > 0) {
        for(unsigned int i = 0; i < options.cert_count; i++) {
            if (us_ssl_ctx_use_certificate_chain(ssl_context, options.cert[i]) != 1) {
                free_ssl_context(ssl_context);
                return NULL;
            }
        }
    }

    /* Same as above - we can discard this string afterwards I suppose */
    if (options.key_file_name) {
        if (SSL_CTX_use_PrivateKey_file(ssl_context, options.key_file_name, SSL_FILETYPE_PEM) != 1) {
            free_ssl_context(ssl_context);
            return NULL;
        }
    } else if (options.key && options.key_count > 0) {
        for(unsigned int i = 0; i < options.key_count; i++){
            if (us_ssl_ctx_use_privatekey_content(ssl_context, options.key[i], SSL_FILETYPE_PEM) != 1) {
                free_ssl_context(ssl_context);
                return NULL;
            }
        }
    }

    if (options.ca_file_name) {
        SSL_CTX_set_cert_store(ssl_context, us_get_default_ca_store());

        STACK_OF(X509_NAME) *ca_list;
        ca_list = SSL_load_client_CA_file(options.ca_file_name);
        if(ca_list == NULL) {
            free_ssl_context(ssl_context);
            return NULL;
        }
    
        SSL_CTX_set_client_CA_list(ssl_context, ca_list);
        if (SSL_CTX_load_verify_locations(ssl_context, options.ca_file_name, NULL) != 1) {
            free_ssl_context(ssl_context);
            return NULL;
        }
        
        if(options.reject_unauthorized) {
            SSL_CTX_set_verify(ssl_context, SSL_VERIFY_PEER | SSL_VERIFY_FAIL_IF_NO_PEER_CERT, us_verify_callback);
        } else {
            SSL_CTX_set_verify(ssl_context, SSL_VERIFY_PEER, us_verify_callback);
        }

     }else if (options.ca && options.ca_count > 0) {
        X509_STORE* cert_store = NULL;
        
        for(unsigned int i = 0; i < options.ca_count; i++){
            X509* ca_cert = us_ssl_ctx_get_X509_from(ssl_context, options.ca[i]);
            if (ca_cert == NULL){
                free_ssl_context(ssl_context);
                return NULL;
            }

            if (cert_store == NULL) {
                cert_store = us_get_default_ca_store();
                SSL_CTX_set_cert_store(ssl_context, cert_store);
            }
    
            X509_STORE_add_cert(cert_store, ca_cert);
            if(!SSL_CTX_add_client_CA(ssl_context, ca_cert)){
                free_ssl_context(ssl_context);
                return NULL;
            }
            if(options.reject_unauthorized) {
                SSL_CTX_set_verify(ssl_context, SSL_VERIFY_PEER | SSL_VERIFY_FAIL_IF_NO_PEER_CERT, us_verify_callback);
            } else {
                SSL_CTX_set_verify(ssl_context, SSL_VERIFY_PEER, us_verify_callback);
            }
        }
    } else {
        if(options.request_cert) {
            SSL_CTX_set_cert_store(ssl_context, us_get_default_ca_store());
            
            if(options.reject_unauthorized) {
                SSL_CTX_set_verify(ssl_context, SSL_VERIFY_PEER | SSL_VERIFY_FAIL_IF_NO_PEER_CERT, us_verify_callback);
            } else {
                SSL_CTX_set_verify(ssl_context, SSL_VERIFY_PEER, us_verify_callback);
            }
        }
    }
    if (options.dh_params_file_name) {
        /* Set up ephemeral DH parameters. */
        DH *dh_2048 = NULL;
        FILE *paramfile;
        paramfile = fopen(options.dh_params_file_name, "r");

        if (paramfile) {
            dh_2048 = PEM_read_DHparams(paramfile, NULL, NULL, NULL);
            fclose(paramfile);
        } else {
            free_ssl_context(ssl_context);
            return NULL;
        }

        if (dh_2048 == NULL) {
            free_ssl_context(ssl_context);
            return NULL;
        }

        const long set_tmp_dh = SSL_CTX_set_tmp_dh(ssl_context, dh_2048);
        DH_free(dh_2048);

        if (set_tmp_dh != 1) {
            free_ssl_context(ssl_context);
            return NULL;
        }

        /* OWASP Cipher String 'A+' (https://www.owasp.org/index.php/TLS_Cipher_String_Cheat_Sheet) */
        if (SSL_CTX_set_cipher_list(ssl_context, "DHE-RSA-AES256-GCM-SHA384:DHE-RSA-AES128-GCM-SHA256:ECDHE-RSA-AES256-GCM-SHA384:ECDHE-RSA-AES128-GCM-SHA256") != 1) {
            free_ssl_context(ssl_context);
            return NULL;
        }
    }

    if (options.ssl_ciphers) {
        if (SSL_CTX_set_cipher_list(ssl_context, options.ssl_ciphers) != 1) {
            free_ssl_context(ssl_context);
            return NULL;
        }
    }

    if (options.secure_options) {
        SSL_CTX_set_options(ssl_context, options.secure_options);
    }

    /* This must be free'd with free_ssl_context, not SSL_CTX_free */
    return ssl_context;
}

/* Returns a servername's userdata if any */
void *us_internal_ssl_socket_context_find_server_name_userdata(struct us_internal_ssl_socket_context_t *context, const char *hostname_pattern) {
    
    /* We can use sni_find because looking up a "wildcard pattern" will match the exact literal "wildcard pattern" first,
     * before it matches by the very wildcard itself, so it works fine (exact match is the only thing we care for here) */
    SSL_CTX *ssl_context = sni_find(context->sni, hostname_pattern);

    if (ssl_context) {
        return SSL_CTX_get_ex_data(ssl_context, 0);
    }

    return 0;
}

/* Returns either nullptr or the previously set user data attached to this SSL's selected SNI context */
void *us_internal_ssl_socket_get_sni_userdata(struct us_internal_ssl_socket_t *s) {
    return SSL_CTX_get_ex_data(SSL_get_SSL_CTX(s->ssl), 0);
}

/* Todo: return error on failure? */
void us_internal_ssl_socket_context_add_server_name(struct us_internal_ssl_socket_context_t *context, const char *hostname_pattern, struct us_socket_context_options_t options, void *user) {

    /* Try and construct an SSL_CTX from options */
    SSL_CTX *ssl_context = create_ssl_context_from_options(options);

    /* Attach the user data to this context */
    if (1 != SSL_CTX_set_ex_data(ssl_context, 0, user)) {
        printf("CANNOT SET EX DATA!\n");
    }

    /* We do not want to hold any nullptr's in our SNI tree */
    if (ssl_context) {
        if (sni_add(context->sni, hostname_pattern, ssl_context)) {
            /* If we already had that name, ignore */
            free_ssl_context(ssl_context);
        }
    }
}

void us_bun_internal_ssl_socket_context_add_server_name(struct us_internal_ssl_socket_context_t *context, const char *hostname_pattern, struct us_bun_socket_context_options_t options, void *user) {

    /* Try and construct an SSL_CTX from options */
    SSL_CTX *ssl_context = create_ssl_context_from_bun_options(options);

    /* Attach the user data to this context */
    if (1 != SSL_CTX_set_ex_data(ssl_context, 0, user)) {
        printf("CANNOT SET EX DATA!\n");
    }

    /* We do not want to hold any nullptr's in our SNI tree */
    if (ssl_context) {
        if (sni_add(context->sni, hostname_pattern, ssl_context)) {
            /* If we already had that name, ignore */
            free_ssl_context(ssl_context);
        }
    }
}

void us_internal_ssl_socket_context_on_server_name(struct us_internal_ssl_socket_context_t *context, void (*cb)(struct us_internal_ssl_socket_context_t *, const char *hostname)) {
    context->on_server_name = cb;
}

void us_internal_ssl_socket_context_remove_server_name(struct us_internal_ssl_socket_context_t *context, const char *hostname_pattern) {

    /* The same thing must happen for sni_free, that's why we have a callback */
    SSL_CTX *sni_node_ssl_context = (SSL_CTX *) sni_remove(context->sni, hostname_pattern);
    free_ssl_context(sni_node_ssl_context);
}

/* Returns NULL or SSL_CTX. May call missing server name callback */
SSL_CTX *resolve_context(struct us_internal_ssl_socket_context_t *context, const char *hostname) {

    /* Try once first */
    void *user = sni_find(context->sni, hostname);
    if (!user) {
        /* Emit missing hostname then try again */
        if (!context->on_server_name) {
            /* We have no callback registered, so fail */
            return NULL;
        }

        context->on_server_name(context, hostname);

        /* Last try */
        user = sni_find(context->sni, hostname);
    }

    return user;
}

// arg is context
int sni_cb(SSL *ssl, int *al, void *arg) {

    if (ssl) {
        const char *hostname = SSL_get_servername(ssl, TLSEXT_NAMETYPE_host_name);
        if (hostname && hostname[0]) {
            /* Try and resolve (match) required hostname with what we have registered */
            SSL_CTX *resolved_ssl_context = resolve_context((struct us_internal_ssl_socket_context_t *) arg, hostname);
            if (resolved_ssl_context) {
                //printf("Did find matching SNI context for hostname: <%s>!\n", hostname);
                SSL_set_SSL_CTX(ssl, resolved_ssl_context);
            } else {
                /* Call a blocking callback notifying of missing context */
            }

        }

        return SSL_TLSEXT_ERR_OK;
    }

    /* Can we even come here ever? */
    return SSL_TLSEXT_ERR_NOACK;
}

struct us_internal_ssl_socket_context_t *us_internal_create_ssl_socket_context(struct us_loop_t *loop, int context_ext_size, struct us_socket_context_options_t options) {
    /* If we haven't initialized the loop data yet, do so .
     * This is needed because loop data holds shared OpenSSL data and
     * the function is also responsible for initializing OpenSSL */
    us_internal_init_loop_ssl_data(loop);

    /* First of all we try and create the SSL context from options */
    SSL_CTX *ssl_context = create_ssl_context_from_options(options);
    if (!ssl_context) {
        /* We simply fail early if we cannot even create the OpenSSL context */
        return NULL;
    }

    /* Otherwise ee continue by creating a non-SSL context, but with larger ext to hold our SSL stuff */
    struct us_internal_ssl_socket_context_t *context = (struct us_internal_ssl_socket_context_t *) us_create_socket_context(0, loop, sizeof(struct us_internal_ssl_socket_context_t) + context_ext_size, options);

    /* I guess this is the only optional callback */
    context->on_server_name = NULL;

    /* Then we extend its SSL parts */
    context->ssl_context = ssl_context;//create_ssl_context_from_options(options);
    context->is_parent = 1;

    context->on_handshake = NULL;
    context->handshake_data = NULL;
    /* We, as parent context, may ignore data */
    context->sc.is_low_prio = (int (*)(struct us_socket_t *)) ssl_is_low_prio;

    /* Parent contexts may use SNI */
    SSL_CTX_set_tlsext_servername_callback(context->ssl_context, sni_cb);
    SSL_CTX_set_tlsext_servername_arg(context->ssl_context, context);

    /* Also create the SNI tree */
    context->sni = sni_new();

    return context;
}
struct us_internal_ssl_socket_context_t *us_internal_bun_create_ssl_socket_context(struct us_loop_t *loop, int context_ext_size, struct us_bun_socket_context_options_t options) {
    /* If we haven't initialized the loop data yet, do so .
     * This is needed because loop data holds shared OpenSSL data and
     * the function is also responsible for initializing OpenSSL */
    us_internal_init_loop_ssl_data(loop);

    /* First of all we try and create the SSL context from options */
    SSL_CTX *ssl_context = create_ssl_context_from_bun_options(options);
    if (!ssl_context) {
        /* We simply fail early if we cannot even create the OpenSSL context */
        return NULL;
    }

    /* Otherwise ee continue by creating a non-SSL context, but with larger ext to hold our SSL stuff */
    struct us_internal_ssl_socket_context_t *context = (struct us_internal_ssl_socket_context_t *) us_create_bun_socket_context(0, loop, sizeof(struct us_internal_ssl_socket_context_t) + context_ext_size, options);

    /* I guess this is the only optional callback */
    context->on_server_name = NULL;

    /* Then we extend its SSL parts */
    context->ssl_context = ssl_context;//create_ssl_context_from_options(options);
    context->is_parent = 1;
    
    context->on_handshake = NULL;
    context->handshake_data = NULL;
    /* We, as parent context, may ignore data */
    context->sc.is_low_prio = (int (*)(struct us_socket_t *)) ssl_is_low_prio;

    /* Parent contexts may use SNI */
    SSL_CTX_set_tlsext_servername_callback(context->ssl_context, sni_cb);
    SSL_CTX_set_tlsext_servername_arg(context->ssl_context, context);

    /* Also create the SNI tree */
    context->sni = sni_new();

    return context;
}

/* Our destructor for hostnames, used below */
void sni_hostname_destructor(void *user) {
    /* Some nodes hold null, so this one must ignore this case */
    free_ssl_context((SSL_CTX *) user);
}

void us_internal_ssl_socket_context_free(struct us_internal_ssl_socket_context_t *context) {
    /* If we are parent then we need to free our OpenSSL context */
    if (context->is_parent) {
        free_ssl_context(context->ssl_context);

        /* Here we need to register a temporary callback for all still-existing hostnames
         * and their contexts. Only parents have an SNI tree */
        sni_free(context->sni, sni_hostname_destructor);
    }

    us_socket_context_free(0, &context->sc);
}

struct us_listen_socket_t *us_internal_ssl_socket_context_listen(struct us_internal_ssl_socket_context_t *context, const char *host, int port, int options, int socket_ext_size) {
    return us_socket_context_listen(0, &context->sc, host, port, options, sizeof(struct us_internal_ssl_socket_t) - sizeof(struct us_socket_t) + socket_ext_size);
}

struct us_listen_socket_t *us_internal_ssl_socket_context_listen_unix(struct us_internal_ssl_socket_context_t *context, const char *path, int options, int socket_ext_size) {
    return us_socket_context_listen_unix(0, &context->sc, path, options, sizeof(struct us_internal_ssl_socket_t) - sizeof(struct us_socket_t) + socket_ext_size);
}

struct us_internal_ssl_socket_t *us_internal_ssl_socket_context_connect(struct us_internal_ssl_socket_context_t *context, const char *host, int port, const char *source_host, int options, int socket_ext_size) {
    return (struct us_internal_ssl_socket_t *) us_socket_context_connect(0, &context->sc, host, port, source_host, options, sizeof(struct us_internal_ssl_socket_t) - sizeof(struct us_socket_t) + socket_ext_size);
}

struct us_internal_ssl_socket_t *us_internal_ssl_socket_context_connect_unix(struct us_internal_ssl_socket_context_t *context, const char *server_path, int options, int socket_ext_size) {
    return (struct us_internal_ssl_socket_t *) us_socket_context_connect_unix(0, &context->sc, server_path, options, sizeof(struct us_internal_ssl_socket_t) - sizeof(struct us_socket_t) + socket_ext_size);
}

void us_internal_ssl_socket_context_on_open(struct us_internal_ssl_socket_context_t *context, struct us_internal_ssl_socket_t *(*on_open)(struct us_internal_ssl_socket_t *s, int is_client, char *ip, int ip_length)) {
    us_socket_context_on_open(0, &context->sc, (struct us_socket_t *(*)(struct us_socket_t *, int, char *, int)) ssl_on_open);
    context->on_open = on_open;
}

void us_internal_ssl_socket_context_on_close(struct us_internal_ssl_socket_context_t *context, struct us_internal_ssl_socket_t *(*on_close)(struct us_internal_ssl_socket_t *s, int code, void *reason)) {
    us_socket_context_on_close(0, (struct us_socket_context_t *) context, (struct us_socket_t *(*)(struct us_socket_t *, int, void *)) ssl_on_close);
    context->on_close = on_close;
}

void us_internal_ssl_socket_context_on_data(struct us_internal_ssl_socket_context_t *context, struct us_internal_ssl_socket_t *(*on_data)(struct us_internal_ssl_socket_t *s, char *data, int length)) {
    us_socket_context_on_data(0, (struct us_socket_context_t *) context, (struct us_socket_t *(*)(struct us_socket_t *, char *, int)) ssl_on_data);
    context->on_data = on_data;
}

void us_internal_ssl_socket_context_on_writable(struct us_internal_ssl_socket_context_t *context, struct us_internal_ssl_socket_t *(*on_writable)(struct us_internal_ssl_socket_t *s)) {
    us_socket_context_on_writable(0, (struct us_socket_context_t *) context, (struct us_socket_t *(*)(struct us_socket_t *)) ssl_on_writable);
    context->on_writable = on_writable;
}

void us_internal_ssl_socket_context_on_timeout(struct us_internal_ssl_socket_context_t *context, struct us_internal_ssl_socket_t *(*on_timeout)(struct us_internal_ssl_socket_t *s)) {
    us_socket_context_on_timeout(0, (struct us_socket_context_t *) context, (struct us_socket_t *(*)(struct us_socket_t *)) on_timeout);
}

void us_internal_ssl_socket_context_on_long_timeout(struct us_internal_ssl_socket_context_t *context, struct us_internal_ssl_socket_t *(*on_long_timeout)(struct us_internal_ssl_socket_t *s)) {
    us_socket_context_on_long_timeout(0, (struct us_socket_context_t *) context, (struct us_socket_t *(*)(struct us_socket_t *)) on_long_timeout);
}

/* We do not really listen to passed FIN-handler, we entirely override it with our handler since SSL doesn't really have support for half-closed sockets */
void us_internal_ssl_socket_context_on_end(struct us_internal_ssl_socket_context_t *context, struct us_internal_ssl_socket_t *(*on_end)(struct us_internal_ssl_socket_t *)) {
    us_socket_context_on_end(0, (struct us_socket_context_t *) context, (struct us_socket_t *(*)(struct us_socket_t *)) ssl_on_end);
}

void us_internal_ssl_socket_context_on_connect_error(struct us_internal_ssl_socket_context_t *context, struct us_internal_ssl_socket_t *(*on_connect_error)(struct us_internal_ssl_socket_t *, int code)) {
    us_socket_context_on_connect_error(0, (struct us_socket_context_t *) context, (struct us_socket_t *(*)(struct us_socket_t *, int)) on_connect_error);
}

void *us_internal_ssl_socket_context_ext(struct us_internal_ssl_socket_context_t *context) {
    return context + 1;
}

/* Per socket functions */
void *us_internal_ssl_socket_get_native_handle(struct us_internal_ssl_socket_t *s) {
    return s->ssl;
}

int us_internal_ssl_socket_raw_write(struct us_internal_ssl_socket_t *s, const char *data, int length, int msg_more) {
    
    if (us_socket_is_closed(0, &s->s) || us_internal_ssl_socket_is_shut_down(s)) {
        return 0;
    }
    return us_socket_write(0, &s->s, data, length, msg_more);
}

int us_internal_ssl_socket_write(struct us_internal_ssl_socket_t *s, const char *data, int length, int msg_more) {


    if (us_socket_is_closed(0, &s->s) || us_internal_ssl_socket_is_shut_down(s)) {
        return 0;
    }

    struct us_internal_ssl_socket_context_t *context = (struct us_internal_ssl_socket_context_t *) us_socket_context(0, &s->s);

    struct us_loop_t *loop = us_socket_context_loop(0, &context->sc);
    struct loop_ssl_data *loop_ssl_data = (struct loop_ssl_data *) loop->data.ssl_data;

    // it makes literally no sense to touch this here! it should start at 0 and ONLY be set and reset by the on_data function!
    // the way is is now, triggering a write from a read will essentially delete all input data!
    // what we need to do is to check if this ever is non-zero and print a warning



    loop_ssl_data->ssl_read_input_length = 0;


    loop_ssl_data->ssl_socket = &s->s;
    loop_ssl_data->msg_more = msg_more;
    loop_ssl_data->last_write_was_msg_more = 0;
    //printf("Calling SSL_write\n");
    int written = SSL_write(s->ssl, data, length);
    //printf("Returning from SSL_write\n");
    loop_ssl_data->msg_more = 0;

    if (loop_ssl_data->last_write_was_msg_more && !msg_more) {
        us_socket_flush(0, &s->s);
    }

    if (written > 0) {
        return written;
    } else {
        int err = SSL_get_error(s->ssl, written);
        if (err == SSL_ERROR_WANT_READ) {
            // here we need to trigger writable event next ssl_read!
            s->ssl_write_wants_read = 1;
        } else if (err == SSL_ERROR_SSL || err == SSL_ERROR_SYSCALL) {
            // these two errors may add to the error queue, which is per thread and must be cleared
            ERR_clear_error();

            // all errors here except for want write are critical and should not happen
        }

        return 0;
    }
}

void *us_internal_ssl_socket_ext(struct us_internal_ssl_socket_t *s) {
    return s + 1;
}

int us_internal_ssl_socket_is_shut_down(struct us_internal_ssl_socket_t *s) {
    return  us_socket_is_shut_down(0, &s->s) || SSL_get_shutdown(s->ssl) & SSL_SENT_SHUTDOWN;
}

void us_internal_ssl_socket_shutdown(struct us_internal_ssl_socket_t *s) {
    if (!us_socket_is_closed(0, &s->s) && !us_internal_ssl_socket_is_shut_down(s)) {
        struct us_internal_ssl_socket_context_t *context = (struct us_internal_ssl_socket_context_t *) us_socket_context(0, &s->s);
        struct us_loop_t *loop = us_socket_context_loop(0, &context->sc);
        struct loop_ssl_data *loop_ssl_data = (struct loop_ssl_data *) loop->data.ssl_data;

        // also makes no sense to touch this here!
        // however the idea is that if THIS socket is not the same as ssl_socket then this data is not for me
        // but this is not correct as it is currently anyways, any data available should be properly reset
        loop_ssl_data->ssl_read_input_length = 0;


        // essentially we need two of these: one for CURRENT CALL and one for CURRENT SOCKET WITH DATA
        // if those match in the BIO function then you may read, if not then you may not read
        // we need ssl_read_socket to be set in on_data and checked in the BIO
        loop_ssl_data->ssl_socket = &s->s;


        loop_ssl_data->msg_more = 0;

        // sets SSL_SENT_SHUTDOWN no matter what (not actually true if error!)
        int ret = SSL_shutdown(s->ssl);
        if (ret == 0) {
            ret = SSL_shutdown(s->ssl);
        }

        if (ret < 0) {

            int err = SSL_get_error(s->ssl, ret);
            if (err == SSL_ERROR_SSL || err == SSL_ERROR_SYSCALL) {
                // clear
                ERR_clear_error();
            }

            // we get here if we are shutting down while still in init
            us_socket_shutdown(0, &s->s);
        }
    }
}

struct us_internal_ssl_socket_t *us_internal_ssl_socket_context_adopt_socket(struct us_internal_ssl_socket_context_t *context, struct us_internal_ssl_socket_t *s, int ext_size) {
    // todo: this is completely untested
    return (struct us_internal_ssl_socket_t *) us_socket_context_adopt_socket(0, &context->sc, &s->s, sizeof(struct us_internal_ssl_socket_t) - sizeof(struct us_socket_t) + ext_size);
}



struct us_internal_ssl_socket_t * ssl_wrapped_context_on_close(struct us_internal_ssl_socket_t *s, int code, void *reason) {
    struct us_internal_ssl_socket_context_t *context = (struct us_internal_ssl_socket_context_t *) us_socket_context(0, &s->s);
    struct us_wrapped_socket_context_t* wrapped_context = (struct us_wrapped_socket_context_t *)us_internal_ssl_socket_context_ext(context);

    if (wrapped_context->events.on_close) {
        wrapped_context->events.on_close((struct us_socket_t*)s, code, reason);
    }

    // writting here can cause the context to not be writable anymore but its the user responsability to check for that
    if (wrapped_context->old_events.on_close) {
        wrapped_context->old_events.on_close((struct us_socket_t*)s, code, reason);
    }

    return s;
}


struct us_internal_ssl_socket_t * ssl_wrapped_context_on_writable(struct us_internal_ssl_socket_t *s) {
    struct us_internal_ssl_socket_context_t *context = (struct us_internal_ssl_socket_context_t *) us_socket_context(0, &s->s);
    struct us_wrapped_socket_context_t* wrapped_context = (struct us_wrapped_socket_context_t *)us_internal_ssl_socket_context_ext(context);

    if (wrapped_context->events.on_writable) {
        wrapped_context->events.on_writable((struct us_socket_t*)s);
    }

    // writting here can cause the context to not be writable anymore but its the user responsability to check for that
    if (wrapped_context->old_events.on_writable) {
        wrapped_context->old_events.on_writable((struct us_socket_t*)s);
    }

    return s;
}


struct us_internal_ssl_socket_t * ssl_wrapped_context_on_data(struct us_internal_ssl_socket_t *s, char *data, int length) {
    struct us_internal_ssl_socket_context_t *context = (struct us_internal_ssl_socket_context_t *) us_socket_context(0, &s->s);
    struct us_wrapped_socket_context_t* wrapped_context = (struct us_wrapped_socket_context_t *)us_internal_ssl_socket_context_ext(context);
    // raw data if needed
    if (wrapped_context->old_events.on_data) {
        wrapped_context->old_events.on_data((struct us_socket_t*)s, data, length);
    }
    // ssl wrapped data
    return ssl_on_data(s, data, length);
}

struct us_internal_ssl_socket_t * ssl_wrapped_context_on_timeout(struct us_internal_ssl_socket_t * s) {
    struct us_internal_ssl_socket_context_t *context = (struct us_internal_ssl_socket_context_t *) us_socket_context(0, &s->s);
    struct us_wrapped_socket_context_t* wrapped_context = (struct us_wrapped_socket_context_t *)us_internal_ssl_socket_context_ext(context);

    if (wrapped_context->events.on_timeout) {
        wrapped_context->events.on_timeout((struct us_socket_t*)s);
    }

    if (wrapped_context->old_events.on_timeout) {
        wrapped_context->old_events.on_timeout((struct us_socket_t*)s);
    }

    return s;
}

struct us_internal_ssl_socket_t *  ssl_wrapped_context_on_long_timeout(struct us_internal_ssl_socket_t * s) {
    struct us_internal_ssl_socket_context_t *context = (struct us_internal_ssl_socket_context_t *) us_socket_context(0, &s->s);
    struct us_wrapped_socket_context_t* wrapped_context = (struct us_wrapped_socket_context_t *)us_internal_ssl_socket_context_ext(context);

    if (wrapped_context->events.on_long_timeout) {
        wrapped_context->events.on_long_timeout((struct us_socket_t*)s);
    }

    if (wrapped_context->old_events.on_long_timeout) {
        wrapped_context->old_events.on_long_timeout((struct us_socket_t*)s);
    }

    return s;
}

struct us_internal_ssl_socket_t *  ssl_wrapped_context_on_end(struct us_internal_ssl_socket_t * s) {
    struct us_internal_ssl_socket_context_t *context = (struct us_internal_ssl_socket_context_t *) us_socket_context(0, &s->s);
    struct us_wrapped_socket_context_t* wrapped_context = (struct us_wrapped_socket_context_t *)us_internal_ssl_socket_context_ext(context);

    if (wrapped_context->events.on_end) {
        wrapped_context->events.on_end((struct us_socket_t*)s);
    }

    if (wrapped_context->old_events.on_end) {
        wrapped_context->old_events.on_end((struct us_socket_t*)s);
    }
    return s;
}

struct us_internal_ssl_socket_t * ssl_wrapped_on_connect_error(struct us_internal_ssl_socket_t * s, int code) {
    struct us_internal_ssl_socket_context_t *context = (struct us_internal_ssl_socket_context_t *) us_socket_context(0, &s->s);
    struct us_wrapped_socket_context_t* wrapped_context = (struct us_wrapped_socket_context_t *)us_internal_ssl_socket_context_ext(context);

    if (wrapped_context->events.on_connect_error) {
        wrapped_context->events.on_connect_error((struct us_socket_t*)s, code);
    }

    if (wrapped_context->old_events.on_connect_error) {
        wrapped_context->old_events.on_connect_error((struct us_socket_t*)s, code);
    }
    return s;
}

struct us_internal_ssl_socket_t* us_internal_ssl_socket_open(struct us_internal_ssl_socket_t * s, int is_client, char* ip, int ip_length) {
    // closed
    if (us_socket_is_closed(0, &s->s)) {
        return s;
    }
    // already opened
    if (s->ssl) return s;

    // start SSL open
    return ssl_on_open(s, is_client, ip, ip_length);
}

struct us_internal_ssl_socket_t *us_internal_ssl_socket_wrap_with_tls(struct us_socket_t *s, struct us_bun_socket_context_options_t options, struct us_socket_events_t events, int socket_ext_size) {
    /* Cannot wrap a closed socket */
    if (us_socket_is_closed(0, s)) {
        return NULL;
    }

    struct us_socket_context_t * old_context = us_socket_context(0, s);
    
    struct us_socket_context_t * context = us_create_bun_socket_context(1, old_context->loop, sizeof(struct us_wrapped_socket_context_t), options);
    struct us_internal_ssl_socket_context_t *tls_context = (struct us_internal_ssl_socket_context_t *) context;

    struct us_wrapped_socket_context_t* wrapped_context = (struct us_wrapped_socket_context_t *)us_internal_ssl_socket_context_ext(tls_context);
    // we need to fire this events on the old context
    struct us_socket_events_t old_events = (struct us_socket_events_t) {
        .on_close = old_context->on_close,
        .on_data = old_context->on_data,
        .on_writable = old_context->on_writable,
        .on_timeout = old_context->on_socket_timeout,
        .on_long_timeout = old_context->on_socket_long_timeout,
        .on_end = old_context->on_end,
        .on_connect_error = old_context->on_connect_error,
    };
    wrapped_context->old_events = old_events;
    wrapped_context->events = events;


    // no need to wrap open because socket is already open (only new context will be called so we can configure hostname and ssl stuff normally here before handshake)
    tls_context->on_open = (struct us_internal_ssl_socket_t *(*)(struct us_internal_ssl_socket_t *, int, char *, int))events.on_open;
        
    // on handshake is not available on the old context so we just add this
    if(events.on_handshake){
        us_internal_on_ssl_handshake(tls_context, (void (*)(struct us_internal_ssl_socket_t *, int, struct us_bun_verify_error_t, void*))events.on_handshake, NULL);
    }

    // we need to wrap these events because we need to call the old context events as well
    us_socket_context_on_connect_error(0, context, (struct us_socket_t *(*)(struct us_socket_t *, int)) ssl_wrapped_on_connect_error);
    us_socket_context_on_end(0, context, (struct us_socket_t *(*)(struct us_socket_t *)) ssl_wrapped_context_on_end);
    us_socket_context_on_long_timeout(0, context, (struct us_socket_t *(*)(struct us_socket_t *)) ssl_wrapped_context_on_long_timeout);
    us_socket_context_on_timeout(0, context, (struct us_socket_t *(*)(struct us_socket_t *)) ssl_wrapped_context_on_timeout);
    
    // special case this will be called after ssl things are done

    // called from ssl_on_data handler is called inside ssl_wrapped_context_on_data
    tls_context->on_data = (struct us_internal_ssl_socket_t *(*)(struct us_internal_ssl_socket_t *, char *, int))events.on_data;
    us_socket_context_on_data(0, context, (struct us_socket_t *(*)(struct us_socket_t *, char *, int)) ssl_wrapped_context_on_data);
    
    // here is the inverse of the above ssl_on_writable will call ssl_wrapped_context_on_writable
    tls_context->on_writable = ssl_wrapped_context_on_writable;
    us_socket_context_on_writable(0, context, (struct us_socket_t *(*)(struct us_socket_t *)) ssl_on_writable);

    tls_context->on_close = ssl_wrapped_context_on_close;
    us_socket_context_on_close(0, context, (struct us_socket_t *(*)(struct us_socket_t *, int, void *)) ssl_on_close);
    
    // will resize to tls + ext size
    struct us_internal_ssl_socket_t * socket = (struct us_internal_ssl_socket_t *) us_socket_context_adopt_socket(0, context, s, sizeof(struct us_internal_ssl_socket_t) - sizeof(struct us_socket_t) + socket_ext_size);
    socket->ssl = NULL;
    socket->ssl_write_wants_read = 0;
    socket->ssl_read_wants_write = 0;

    return socket;
}   

#endif<|MERGE_RESOLUTION|>--- conflicted
+++ resolved
@@ -43,18 +43,15 @@
 #include <wolfssl/openssl/dh.h>
 #endif
 
-<<<<<<< HEAD
 #include "./root_certs.h"
 #include <stdatomic.h>
 static const size_t root_certs_size = sizeof(root_certs) / sizeof(root_certs[0]);
 static X509* root_cert_instances[root_certs_size]  = {NULL};
 static atomic_flag root_cert_instances_lock = ATOMIC_FLAG_INIT;
 static atomic_bool root_cert_instances_initialized = 0;
-=======
+
 /* These are in root_certs.cpp */
 extern X509_STORE* us_get_default_ca_store();
-
->>>>>>> 52d47c24
 
 struct loop_ssl_data {
     char *ssl_read_input, *ssl_read_output;
