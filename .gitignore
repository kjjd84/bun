--- conflicted
+++ resolved
@@ -135,12 +135,10 @@
 
 .uuid
 tsconfig.tsbuildinfo
-<<<<<<< HEAD
 build-release
 
 *.lib
 *.pdb
-=======
 CMakeFiles
 build.ninja
 .ninja_deps
@@ -154,5 +152,4 @@
 **/*.vcxproj*
 **/*.sln*
 **/*.dir
-**/*.pdb
->>>>>>> 52d47c24
+**/*.pdb