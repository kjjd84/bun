--- conflicted
+++ resolved
@@ -5,12 +5,6 @@
 import { tmpdir } from "os";
 import { join, sep, posix } from "path";
 
-<<<<<<< HEAD
-describe("bun -e", () => {
-  test("it works", async () => {
-    const { stdout } = Bun.spawnSync([bunExe(), "-e", 'console.log("hello world")'], {
-      env: bunEnv,
-=======
 for (const flag of ["-e", "--print"]) {
   describe(`bun ${flag}`, () => {
     test("it works", async () => {
@@ -48,35 +42,10 @@
       });
       expect(stderr.toString("utf8")).toInclude('"hi" as 2');
       expect(stderr.toString("utf8")).toInclude("Unexpected throw");
->>>>>>> 3765032d
     });
   });
 }
 
-<<<<<<< HEAD
-  test("import, tsx, require in esm, import.meta", async () => {
-    const ref = await import("react");
-    const { stdout } = Bun.spawnSync(
-      [
-        bunExe(),
-        "-e",
-        'import {version} from "react"; console.log(JSON.stringify({version,file:import.meta.path,require:require("react").version})); console.log(<hello>world</hello>);',
-      ],
-      {
-        env: bunEnv,
-      },
-    );
-    const json = {
-      version: ref.version,
-      file: join(process.cwd(), "[eval]"),
-      require: ref.version,
-    };
-    expect(stdout.toString("utf8")).toEqual(JSON.stringify(json) + "\n<hello>world</hello>\n");
-  });
-
-  test("error has source map info 1", async () => {
-    let { stderr } = Bun.spawnSync([bunExe(), "-e", '(throw new Error("hi" as 2))'], {
-=======
 describe("--print for cjs/esm", () => {
   test("eval result between esm imports", async () => {
     let cwd = mkdtempSync(join(tmpdir(), "bun-run-eval-test-"));
@@ -110,7 +79,6 @@
         console.log(typeof module, typeof exports, typeof require, typeof __filename, typeof __dirname); 123
       `,
       ],
->>>>>>> 3765032d
       env: bunEnv,
     });
     expect(stderr.toString("utf8")).toBe("");
